"""Test functions in generation.py"""

import logging
import os
import sqlite3
from pathlib import Path

from powergenome.eia_opendata import add_user_fuel_prices
from powergenome.external_data import make_generator_variability
from powergenome.fuels import fuel_cost_table
from powergenome.GenX import (
    RESOURCE_TAGS,
    add_cap_res_network,
    add_misc_gen_values,
    check_resource_tags,
    create_policy_req,
    create_regional_cap_res,
    hydro_energy_to_power,
    max_cap_req,
    min_cap_req,
    network_line_loss,
    network_max_reinforcement,
    network_reinforcement_cost,
    reduce_time_domain,
    round_col_values,
    set_int_cols,
)
<<<<<<< HEAD
from powergenome.eia_opendata import add_user_fuel_prices
from powergenome.external_data import load_policy_scenarios, make_generator_variability

from powergenome.fuels import fuel_cost_table
=======
>>>>>>> b4a5c530
from powergenome.nrelatb import db_col_values

CWD = Path.cwd()
# os.environ["RESOURCE_GROUPS"] = str(CWD / "data" / "resource_groups_base")
# os.environ["PUDL_DB"] = "sqlite:////" + str(
#     CWD / "tests" / "data" / "pudl_test_data.db"
# )
# os.environ["PG_DB"] = "sqlite:////" + str(
#     CWD / "tests" / "data" / "pg_misc_tables.sqlite3"
# )

import numpy as np
import pandas as pd
import pytest
import sqlalchemy

import powergenome
from powergenome.generators import (
    GeneratorClusters,
    energy_storage_mwh,
    fill_missing_tech_descriptions,
    gentype_region_capacity_factor,
    group_technologies,
    label_retirement_year,
    label_small_hydro,
    load_860m,
    load_demand_response_efs_profile,
    remove_leading_zero,
    unit_generator_heat_rates,
<<<<<<< HEAD
    load_860m,
    GeneratorClusters,
    energy_storage_mwh,
    update_planned_retirement_date_860m,
=======
>>>>>>> b4a5c530
)
from powergenome.load_profiles import (
    add_load_growth,
    make_final_load_curves,
    make_load_curves,
)
from powergenome.params import DATA_PATHS, SETTINGS  # , SETTINGS
from powergenome.transmission import (
    agg_transmission_constraints,
    transmission_line_distance,
)
from powergenome.util import (
    build_scenario_settings,
    check_settings,
    find_region_col,
    init_pudl_connection,
    load_settings,
    map_agg_region_names,
    regions_to_keep,
    remove_fuel_scenario_name,
    reverse_dict_of_lists,
    write_results_file,
)

logger = logging.getLogger(powergenome.__name__)
logger.setLevel(logging.INFO)
handler = logging.StreamHandler()
formatter = logging.Formatter(
    # More extensive test-like formatter...
    "%(asctime)s [%(levelname)8s] %(name)s:%(lineno)s %(message)s",
    # This is the datetime format string.
    "%Y-%m-%d %H:%M:%S",
)
handler.setFormatter(formatter)
logger.addHandler(handler)

# pudl_engine = sqlite3.connect(DATA_PATHS["test_data"] / "pudl_test_data.db")
# pg_engine = sqlalchemy.create_engine(
#     "sqlite:////" + str(DATA_PATHS["test_data"] / "pg_misc_tables.sqlite3")
# )
if os.name == "nt":
    # if user is using a windows system
    sql_prefix = "sqlite:///"
else:
    sql_prefix = "sqlite:////"
pudl_engine, pudl_out, pg_engine = init_pudl_connection(
    start_year=2018,
    end_year=2020,
    pudl_db=sql_prefix + str(DATA_PATHS["test_data"] / "pudl_test_data.db"),
    pg_db=sql_prefix + str(DATA_PATHS["test_data"] / "pg_misc_tables.sqlite3"),
)


@pytest.fixture(scope="module")
def generation_fuel_eia923_data():
    gen_fuel = pd.read_sql_query(
        "SELECT * FROM generation_fuel_eia923",
        pudl_engine,
        parse_dates=["report_date"],
    )
    return gen_fuel


@pytest.fixture(scope="module")
def generators_eia860_data():
    sql = """
        SELECT *
        FROM generators_eia860
        WHERE operational_status_code = 'OP'
    """
    gens_860 = pd.read_sql_query(
        sql, pudl_engine, parse_dates=["report_date", "planned_retirement_date"]
    )
    return gens_860


@pytest.fixture(scope="module")
def generators_entity_eia_data():
    gen_entity = pd.read_sql_query(
        "SELECT * FROM generators_entity_eia",
        pudl_engine,
        parse_dates=["operating_date"],
    )
    return gen_entity


@pytest.fixture(scope="module")
def plant_region_map_ipm_data():
    plant_region_map = pd.read_sql_query(
        "SELECT * FROM plant_region_map_epaipm", pudl_engine
    )
    return plant_region_map


@pytest.fixture(scope="module")
def test_settings():
    settings = load_settings(DATA_PATHS["test_data"] / "test_settings.yml")
    settings["RESOURCE_GROUPS"] = DATA_PATHS["test_data"] / "resource_groups_base"
    return settings


@pytest.fixture(scope="module")
def CA_AZ_settings():
    settings = load_settings(
        DATA_PATHS["powergenome"].parent / "example_systems" / "CA_AZ" / "settings"
    )
    settings["input_folder"] = Path(
        DATA_PATHS["powergenome"].parent
        / "example_systems"
        / "CA_AZ"
        / settings["input_folder"]
    )
    settings["RESOURCE_GROUPS"] = DATA_PATHS["test_data"] / "resource_groups_base"
    scenario_definitions = pd.read_csv(
        settings["input_folder"] / settings["scenario_definitions_fn"]
    )
    scenario_settings = build_scenario_settings(settings, scenario_definitions)

    return scenario_settings[2030]["p1"]


class MockPudlOut:
    """
    The methods in this class read pre-calculated tables from a sqlite db and return
    the expected values from pudl_out methods.
    """

    def hr_by_unit():
        "Heat rate by unit over multiple years"
        hr_by_unit = pd.read_sql_query(
            "SELECT * FROM hr_by_unit", pudl_engine, parse_dates=["report_date"]
        )
        return hr_by_unit

    def bga():
        "Boiler generator associations with unit_id_pudl values"
        bga = pd.read_sql_query(
            "SELECT * FROM boiler_generator_assn_eia860", pudl_engine
        )
        return bga


def test_load_single_settings():
    settings = load_settings(
        DATA_PATHS["powergenome"].parent
        / "example_systems"
        / "CA_AZ"
        / "combined_settings.yml"
    )


def test_load_multiple_settings():
    settings = load_settings(
        DATA_PATHS["powergenome"].parent / "example_systems" / "CA_AZ" / "settings"
    )


def test_group_technologies(generators_eia860_data, test_settings):
    df = generators_eia860_data.loc[
        generators_eia860_data.report_date.dt.year == 2020, :
    ]
    # df = df.query("report_date.dt.year==2017")
    df = df.drop_duplicates(subset=["plant_id_eia", "generator_id"])

    grouped_by_tech = group_technologies(
        df,
        test_settings.get("group_technologies"),
        test_settings.get("tech_groups", {}) or {},
        test_settings.get("regional_no_grouping", {}) or {},
    )
    techs = grouped_by_tech["technology_description"].unique()
    capacities = grouped_by_tech.groupby("technology_description")[
        test_settings["capacity_col"]
    ].sum()
    # expected_hydro_cap = 48.1
    hydro_cap = capacities["Conventional Hydroelectric"]
    expected_peaker_cap = 354.8
    # peaker_cap = capacities["Peaker"]

    assert len(df) == len(grouped_by_tech)
    assert df["capacity_mw"].sum() == grouped_by_tech["capacity_mw"].sum()
    assert "Peaker" in techs
    # assert np.allclose(hydro_cap, expected_hydro_cap)
    # assert np.allclose(peaker_cap, expected_peaker_cap)


def test_fill_missing_tech_descriptions(generators_eia860_data):
    filled = fill_missing_tech_descriptions(generators_eia860_data)

    assert len(generators_eia860_data) == len(
        filled.dropna(subset=["technology_description"])
    )


def test_label_small_hyro(
    generators_eia860_data, test_settings, plant_region_map_ipm_data
):
    region_agg_map = reverse_dict_of_lists(test_settings.get("region_aggregations", {}))
    model_region_map_df = map_agg_region_names(
        df=plant_region_map_ipm_data,
        region_agg_map=region_agg_map,
        original_col_name="region",
        new_col_name="model_region",
    )
    df = pd.merge(
        generators_eia860_data, model_region_map_df, on="plant_id_eia", how="left"
    )
    logger.info(df[["plant_id_eia", "technology_description", "model_region"]].head())

    # df["model_region"] = df["region"].map(reverse_dict_of_lists)

    df = label_small_hydro(df, test_settings, by=["plant_id_eia", "report_date"])
    print(df.query("plant_id_eia==34"))
    logger.info(df["technology_description"].unique())

    assert "Small Hydroelectric" in df["technology_description"].unique()
    assert np.allclose(
        df.loc[df.technology_description == "Small Hydroelectric", "capacity_mw"].sum(),
        140.5,
    )


# def test_label_retirement_year(
#     generators_eia860_data, generators_entity_eia_data, test_settings
# ):
#     gens = pd.merge(
#         generators_eia860_data,
#         generators_entity_eia_data,
#         on=["plant_id_eia", "generator_id"],
#         how="left",
#     )
#     df = label_retirement_year(gens, test_settings)
#     print(df)

#     assert df.loc[df["retirement_year"].isnull(), :].empty is True


def test_unit_generator_heat_rates(data_years=[2020]):
    hr_df = unit_generator_heat_rates(MockPudlOut, data_years)

    assert hr_df.empty is False
    assert "heat_rate_mmbtu_mwh" in hr_df.columns
    assert np.allclose(
        hr_df.query("plant_id_eia==117 & unit_id_pudl == 2")[
            "heat_rate_mmbtu_mwh"
        ].values,
        [7.635626],
    )


def test_load_860m(test_settings):
    eia_860m = load_860m(test_settings)
    test_settings["eia_860m_fn"] = None
    eia_860m = load_860m(test_settings)


def test_agg_transmission_constraints(test_settings):
    agg_transmission_constraints(pg_engine, test_settings)


def test_demand_curve(test_settings):
    make_load_curves(pg_engine, test_settings)


def test_alt_table_load_sources(CA_AZ_settings):
    # Test with a single non-default load table
    CA_AZ_settings["load_source_table_name"] = {
        # "EFS": "load_curves_nrel_efs",
        "FERC": "load_curves_ferc",
    }
    CA_AZ_settings["regional_load_source"] = "FERC"
    CA_AZ_settings["EFS_DATA"] = DATA_PATHS["test_data"] / "efs"
    make_final_load_curves(pg_engine, CA_AZ_settings)


def test_combined_load_sources(CA_AZ_settings):
    # Test with a combination of user and database load sources
    CA_AZ_settings["regional_load_fn"] = "test_regional_load_profiles.csv"
    CA_AZ_settings["load_source_table_name"] = {"EFS": "load_curves_nrel_efs"}
    CA_AZ_settings["regional_load_source"] = {
        "USER": ["CA_N", "CA_S"],
        "EFS": ["WECC_AZ"],
    }
    CA_AZ_settings["load_source_table_name"] = {
        "EFS": "load_curves_nrel_efs",
        "FERC": "load_curves_ferc",
    }
    CA_AZ_settings["EFS_DATA"] = DATA_PATHS["test_data"] / "efs"
    CA_AZ_settings["electrification"] = "reference"
    make_final_load_curves(pg_engine, CA_AZ_settings)


def test_check_settings(test_settings):
    check_settings(test_settings, pg_engine)


# def test_gentype_region_capacity_factor(plant_region_map_ipm_data, test_settings):
#     cf_techs = test_settings["capacity_factor_techs"]

#     plant_region_map_ipm_data = plant_region_map_ipm_data.rename(
#         columns={"region": "model_region"}
#     )
#     df = gentype_region_capacity_factor(
#         pudl_engine, plant_region_map_ipm_data, test_settings
#     )
#     print(df.technology.unique())
#     assert "Biomass" in df.technology.unique()
#     # CF can sometime be greater than 1, but shouldn't be significantly higher.
#     assert df.loc[df["technology"].isin(cf_techs), "capacity_factor"].max() < 2


def test_gen_integration(CA_AZ_settings, tmp_path):
    CA_AZ_settings["atb_modifiers"] = {
        "ngccccs": {
            "technology": "NaturalGas",
            "tech_detail": "CCCCSAvgCF",
            "Heat_Rate_MMBTU_per_MWh": 7.159,
        }
    }
    CA_AZ_settings["modified_atb_new_gen"]["NGCCS100"]["heat_rate"] = 7.5
    CA_AZ_settings["EFS_DATA"] = DATA_PATHS["test_data"] / "efs"
    CA_AZ_settings["electrification"] = "reference"
    gc = GeneratorClusters(
        pudl_engine, pudl_out, pg_engine, CA_AZ_settings, supplement_with_860m=True
    )
    all_gens = gc.create_all_generators()
    all_gens = add_misc_gen_values(all_gens, CA_AZ_settings)

    assert (
        all_gens.loc[all_gens["Resource"] == "CA_N_biomass_1", "Eff_Up"].values[0] == 1
    )
    assert np.allclose(
        all_gens.query("technology.str.contains('NaturalGas_CCCCS', case=False)")[
            "Heat_Rate_MMBTU_per_MWh"
        ].mean(),
        7.159,
    )
    assert np.allclose(
        all_gens.query("technology.str.contains('CCS100', case=False)")[
            "Heat_Rate_MMBTU_per_MWh"
        ].mean(),
        7.5,
    )
    # Capacity in existing clusters should be > 0
    assert all(gc.results["Existing_Cap_MW"] > 0)
    batteries = gc.results.query("technology == 'Batteries'")

    # Battery energy capacity should be larger than battery power capacity
    assert all(batteries["Existing_Cap_MWh"] > batteries["Existing_Cap_MW"])

    gen_variability = make_generator_variability(all_gens)
    assert (gen_variability >= 0).all().all()

    fuels = fuel_cost_table(
        fuel_costs=gc.fuel_prices,
        generators=gc.all_resources,
        settings=gc.settings,
    )
    fuels.index.name = "Time_Index"
    write_results_file(
        df=remove_fuel_scenario_name(fuels, gc.settings)
        .pipe(set_int_cols)
        .pipe(round_col_values),
        folder=tmp_path,
        file_name="Fuels_data.csv",
        include_index=True,
    )
    load = make_final_load_curves(pg_engine=pg_engine, settings=gc.settings)
    (
        reduced_resource_profile,
        reduced_load_profile,
        time_series_mapping,
        representative_point,
    ) = reduce_time_domain(gen_variability, load, gc.settings)
    if gc.settings["reduce_time_domain"]:
        assert len(representative_point) == gc.settings["time_domain_periods"]
        assert (
            time_series_mapping["Rep_Period"].nunique()
            == gc.settings["time_domain_periods"]
        )
        assert representative_point.isna().any().all() == False
        assert time_series_mapping.isna().any().all() == False
    assert len(reduced_load_profile) == len(reduced_resource_profile)

    gc.settings["distributed_gen_method"]["CA_N"] = "fraction_load"
    gc.settings["distributed_gen_values"][2030]["CA_N"] = 0.1
    gc.settings["regional_load_fn"] = "test_regional_load_profiles.csv"
    gc.settings["regional_load_includes_demand_response"] = False
    make_final_load_curves(pg_engine=pg_engine, settings=gc.settings)

    model_regions_gdf = gc.model_regions_gdf
    transmission = (
        agg_transmission_constraints(pg_engine=pg_engine, settings=gc.settings)
        .pipe(
            transmission_line_distance,
            ipm_shapefile=model_regions_gdf,
            settings=gc.settings,
            units="mile",
        )
        .pipe(network_line_loss, settings=gc.settings)
        .pipe(network_max_reinforcement, settings=gc.settings)
        .pipe(network_reinforcement_cost, settings=gc.settings)
        .pipe(set_int_cols)
        .pipe(round_col_values)
        .pipe(add_cap_res_network, settings=gc.settings)
    )

    if gc.settings.get("emission_policies_fn"):
        energy_share_req = create_policy_req(gc.settings, col_str_match="ESR")
        co2_cap = create_policy_req(gc.settings, col_str_match="CO_2")
    min_cap = min_cap_req(gc.settings)

    cap_res = create_regional_cap_res(gc.settings)


def test_existing_gen_profiles():
    ipm_regions = pd.read_sql_table("regions_entity_epaipm", pg_engine)
    regions = [r for r in ipm_regions.region_id_epaipm.to_list() if "CN_" not in r]

    s = """
    SELECT DISTINCT technology_description
    FROM generators_eia860
    """
    technologies = (
        pd.read_sql_query(s, pudl_engine).dropna()["technology_description"].to_list()
    )
    technologies.remove("Natural Gas with Compressed Air Storage")
    settings = dict(
        RESOURCE_GROUPS=DATA_PATHS["test_data"] / "resource_groups_base",
        target_usd_year=2019,
        model_year=2030,
        model_first_planning_year=2022,
        model_regions=regions,
        eia_data_years=[2020],
        capacity_col="capacity_mw",
        num_clusters={tech: 2 for tech in technologies},
        retirement_ages={tech: 30 for tech in technologies},
        atb_data_year=2022,
        atb_existing_year=2020,
        fuel_eia_aeo_year=2022,
        load_eia_aeo_year=2020,
        aeo_fuel_usd_year=2021,
        eia_series_region_names={
            "mountain": "MTN",
        },
        eia_series_fuel_names={
            "naturalgas": "NG",
        },
        eia_series_scenario_names={
            "reference": "REF2022",
        },
        aeo_fuel_scenarios={
            "coal": "reference",
            "naturalgas": "reference",
            "distillate": "reference",
            "uranium": "reference",
        },
        eia_atb_tech_map={
            "Battery": "Battery_*",
            "Batteries": "Battery_*",
            "Biomass": "Biopower_Dedicated",
            "Solar Thermal without Energy Storage": "CSP_Class1",
            "Conventional Steam Coal": "Coal_newAvgCF",
            "Coal Integrated Gasification Combined Cycle": "NaturalGas_CCAvgCF",
            "Natural Gas Fired Combined Cycle": "NaturalGas_CCAvgCF",  # [NaturalGas_CCAvgCF, NETL_NGCC]
            "Natural Gas Fired Combustion Turbine": "NaturalGas_CTAvgCF",
            "Peaker": "NaturalGas_CTAvgCF",
            "Natural Gas Internal Combustion Engine": "NaturalGas_CTAvgCF",
            "Landfill Gas": "NaturalGas_CTAvgCF",
            "Petroleum Liquids": "NaturalGas_CTAvgCF",
            "Municipal Solid Waste": "Biopower_Dedicated",
            "Other Waste Biomass": "Biopower_Dedicated",
            "Wood/Wood Waste Biomass": "Biopower_Dedicated",
            "Solar Photovoltaic": "UtilityPV_Class1",
            "Geothermal": "Geothermal_HydroFlash",  # assume installed capacity is dominated by flash
            "Conventional Hydroelectric": "Hydropower_NSD4",  # Large variability based on choice
            "Hydroelectric Pumped Storage": "Hydropower_NSD4",  # Large variability based on choice
            "Small Hydroelectric": "Hydropower_NSD3",  # Large variability based on choice
            "Onshore Wind Turbine": "LandbasedWind_Class4",  # All onshore wind is the same
            "Offshore Wind Turbine": "OffShoreWind_Class10",  # Mid-range of floating offshore wind
            "Nuclear": "Nuclear_Nuclear",
            "Natural Gas Steam Turbine": "Coal_newAvgCF",  # No gas steam turbines in ATB, using coal instead
            "Solar Thermal with Energy Storage": "CSP_Class1",
            "Solar Thermal without Energy Storage": "CSP_Class1",
            "Other Gases": "NaturalGas_CTAvgCF",
            "Other Natural Gas": "NaturalGas_CTAvgCF",
            "Petroleum Coke": "Coal_newAvgCF",
            "All Other": "NaturalGas_CTAvgCF",
            "Flywheels": "Battery_*",
            "Natural Gas with Compressed Air Storage": "NaturalGas_CTAvgCF",
        },
        startup_vom_costs_mw={
            "coal_small_sub": 2.81,
            "coal_large_sub": 2.69,
            "coal_supercritical": 2.98,
            "gas_cc": 1.03,
            "gas_large_ct": 0.77,
            "gas_aero_ct": 0.70,
            "gas_steam": 1.03,
            "nuclear": 5.4,
        },
        startup_vom_costs_usd_year=2011,
        startup_costs_type="startup_costs_per_cold_start_mw",
        startup_costs_per_cold_start_usd_year=2011,
        startup_costs_per_cold_start_mw={
            "coal_small_sub": 147,
            "coal_large_sub": 105,
            "coal_supercritical": 104,
            "gas_cc": 79,
            "gas_large_ct": 103,
            "gas_aero_ct": 32,
            "gas_steam": 75,
            "nuclear": 210,
        },
        existing_startup_costs_tech_map={
            "Conventional Steam Coal": "coal_large_sub",
            "Natural Gas Fired Combined Cycle": "gas_cc",
            "Natural Gas Fired Combustion Turbine": "gas_large_ct",
            "Natural Gas Steam Turbine": "gas_steam",
            "Nuclear": "nuclear",
        },
        proposed_status_included=["VS", "TS"],
    )
    gc = GeneratorClusters(
        pudl_engine, pudl_out, pg_engine, settings.copy(), supplement_with_860m=False
    )
    existing_gen = gc.create_region_technology_clusters()
    gen_variability = make_generator_variability(existing_gen)
    assert (gen_variability >= 0).all().all()

    gc_retire_cluster = GeneratorClusters(
        pudl_engine, pudl_out, pg_engine, settings.copy(), supplement_with_860m=False
    )
    gc_retire_cluster.settings["cluster_with_retired_gens"] = True
    existing_gen_retire_cluster = gc_retire_cluster.create_region_technology_clusters()
    assert not existing_gen.equals(existing_gen_retire_cluster) and np.allclose(
        existing_gen["Existing_Cap_MW"].sum(),
        existing_gen_retire_cluster["Existing_Cap_MW"].sum(),
    )


def test_cap_req():
    settings = {
        "model_tag_names": ["MinCapTag_1", "MinCapTag_2", "MaxCapTag_1", "MaxCapTag_2"],
        "MinCapReq": {
            "MinCapTag_1": {"description": "Landbasedwind", "min_mw": 8000},
            "MinCapTag_2": {"description": "CA_S_solar", "min_mw": 10000},
        },
        "MaxCapReq": {
            "MaxCapTag_1": {"description": "Landbasedwind", "max_mw": 8000},
            "MaxCapTag_2": {"description": "CA_S_solar", "max_mw": 10000},
        },
        "generator_columns": [],
    }

    max_cap = max_cap_req(settings)
    min_cap = min_cap_req(settings)

    assert set(settings["generator_columns"]) == set(settings["model_tag_names"])
    assert min_cap.isna().any().all() == False
    assert max_cap.isna().any().all() == False


def test_check_resource_tags():
    # Check something that should fail
    cols = ["region", "technology"] + RESOURCE_TAGS
    data = [pd.Series(["a", "b"] + [1] * len(RESOURCE_TAGS), index=cols)]
    df = pd.DataFrame(data)

    with pytest.raises(Exception):
        check_resource_tags(df)

    # Check something that should pass
    cols = ["region", "technology"] + RESOURCE_TAGS
    data = [pd.Series(["a", "b", 1] + [0] * (len(RESOURCE_TAGS) - 1), index=cols)]
    df = pd.DataFrame(data)

    check_resource_tags(df)

    # Check something that should pass
    cols = ["region", "technology"] + RESOURCE_TAGS
    data = [pd.Series(["a", "b", 2] + [0] * (len(RESOURCE_TAGS) - 1), index=cols)]
    df = pd.DataFrame(data)

    check_resource_tags(df)


def test_storage_duration(caplog):
    settings = {
        "energy_storage_duration": {
            "hydroelectric pumped": 15.5,
            "batteries": {"A": 2, "B": 1, "D": 1},
        }
    }

    data = {
        "region": ["A", "A", "A", "B", "B", "B", "C"],
        "technology": ["Hydroelectric Pumped Storage", "Batteries", "Nuclear"] * 2
        + ["Batteries"],
        "Existing_Cap_MW": [1] * 7,
    }
    df = pd.DataFrame(data)

    caplog.set_level(logging.WARNING)
    df_mwh = energy_storage_mwh(
        df,
        settings["energy_storage_duration"],
        "technology",
        "Existing_Cap_MW",
        "Existing_Cap_MWh",
    )
    assert "The regions ['C'] are missing from technology batteries" in caplog.text
    assert "technology 'batteries' has the region 'D'" in caplog.text

    assert df.equals(df_mwh[df.columns])
    mwh = pd.Series([15.5, 2, 0, 15.5, 1, 0, 0])
    assert mwh.equals(df_mwh["Existing_Cap_MWh"])


def test_hydro_energy_to_power():
    settings = {
        "hydro_factor": 2,
        "regional_hydro_factor": {
            "A": 4,
            "B": 1,
        },
    }

    data = {
        "region": ["A", "A", "A", "B", "B", "B", "C"],
        "technology": ["Hydro", "NG", "Nuclear"] * 2 + ["Hydro"],
        "HYDRO": [1, 0, 0] * 2 + [1],
        "profile": [[0.5], np.nan, np.nan] * 2 + [[0.6]],
    }
    df = pd.DataFrame(data)

    df_hydro_ratio = hydro_energy_to_power(
        df, settings["hydro_factor"], settings["regional_hydro_factor"]
    )
    assert df.equals(df_hydro_ratio[df.columns])
    hydro_ratio = pd.Series([2, 0, 0, 1, 0, 0, 1.2])
    assert hydro_ratio.equals(df_hydro_ratio["Hydro_Energy_to_Power_Ratio"])


def test_efs_flex_demand():
    flex_demand = load_demand_response_efs_profile(
        resource="trans_light_duty",
        electrification_stock_fn="EFS_STOCK_AGG.parquet",
        model_year=2034,
        electrification_scenario="REFERENCE ELECTRIFICATION - MODERATE TECHNOLOGY ADVANCEMENT",
        model_regions=["WECC_AZ", "WEC_BANC", "WEC_CALN"],
        region_aggregations={"CA_N": ["WEC_BANC", "WEC_CALN"]},
        path_in=DATA_PATHS["test_data"] / "efs",
    )

    assert set(flex_demand.columns) == set(["WECC_AZ", "CA_N"])
    assert flex_demand.isnull().any().any() == False
    assert flex_demand.min().min() >= 0

    with pytest.raises(ValueError):
        load_demand_response_efs_profile(
            resource="trans_light_duty",
            electrification_stock_fn="EFS_STOCK_AGG.parquet",
            model_year=2034,
            electrification_scenario="REFERENCE ELECTRIFICATION - MODERATE TECHNOLOGY",
            model_regions=["WECC_AZ", "WEC_BANC", "WEC_CALN"],
            region_aggregations={"CA_N": ["WEC_BANC", "WEC_CALN"]},
            path_in=DATA_PATHS["test_data"] / "efs",
        )


def test_flex_resources(CA_AZ_settings):
    CA_AZ_settings["model_year"] = 2035
    CA_AZ_settings["model_first_planning_year"] = 2030
    CA_AZ_settings["electrification_stock_fn"] = "EFS_STOCK_AGG.parquet"
    CA_AZ_settings[
        "electrification_scenario"
    ] = "REFERENCE ELECTRIFICATION - MODERATE TECHNOLOGY ADVANCEMENT"
    CA_AZ_settings["flexible_demand_resources"] = {
        2035: {
            "trans_light_duty": {
                "fraction_shiftable": 0.8,
                "parameter_values": {"Max_DSM_delay": 5, "DR": 2},
            },
            "res_water_heat": {
                "fraction_shiftable": 0.1,
                "parameter_values": {"Max_DSM_delay": 2, "DR": 2},
            },
        }
    }
    CA_AZ_settings["atb_new_gen"] = []
    CA_AZ_settings["renewables_clusters"] = None
    CA_AZ_settings["additional_technologies_fn"] = None
    CA_AZ_settings["modified_atb_new_gen"] = None
    CA_AZ_settings["atb_modifiers"] = None
    CA_AZ_settings["efs_path"] = DATA_PATHS["test_data"] / "efs"

    gc = GeneratorClusters(
        pudl_engine, pudl_out, pg_engine, CA_AZ_settings, current_gens=False
    )
    flex_resources = gc.create_new_generators()

    assert len(flex_resources) == 6
    non_null_cols = ["profile", "Max_DSM_delay", "DR"]
    assert flex_resources[non_null_cols].isnull().any().any() == False


def test_usr_tx(tmp_path):
    settings = {
        "input_folder": tmp_path,
        "user_transmission_constraints_fn": "usr_tx.csv",
        "model_regions": ["A", "B", "C"],
        "tx_value_col": "nonfirm_ttc_mw",
    }

    usr_tx = pd.DataFrame(
        data={
            "region_from": ["A", "C", "C"],
            "region_to": ["B", "A", "B"],
            "nonfirm_ttc_mw": [100, 200, 300],
        }
    )
    usr_tx.to_csv(tmp_path / "usr_tx.csv", index=False)

    tx_constraints = agg_transmission_constraints(pg_engine, settings=settings)

    assert tx_constraints["Line_Max_Flow_MW"].to_list() == [100, 200, 300]

    usr_tx = pd.DataFrame(
        data={
            "region_from": ["A", "C", "C"],
            "region_to": ["B", "A", "B"],
            "firm_ttc_mw": [100, 200, 300],
        }
    )
    usr_tx.to_csv(tmp_path / "usr_tx.csv", index=False)

    settings["tx_value_col"] = "firm_ttc_mw"
    tx_constraints = agg_transmission_constraints(pg_engine, settings=settings)

    assert tx_constraints["Line_Max_Flow_MW"].to_list() == [100, 200, 300]

    usr_tx = pd.DataFrame(
        data={
            "region_from": ["A", "C", "C"],
            "region_to": ["B", "A", "B"],
            "nonfirm_ttc_mw": [100, 200, 300],
        }
    )
    usr_tx = pd.concat(
        [
            usr_tx,
            usr_tx.rename(
                columns={"region_from": "region_to", "region_to": "region_from"}
            ),
        ]
    )
    usr_tx.to_csv(tmp_path / "usr_tx.csv", index=False)

    settings["tx_value_col"] = "nonfirm_ttc_mw"
    tx_constraints = agg_transmission_constraints(pg_engine, settings=settings)

    assert tx_constraints["Line_Max_Flow_MW"].to_list() == [100, 200, 300]

    usr_tx = pd.DataFrame(
        data={
            "region_from": ["A", "C", "C", "A"],
            "region_to": ["B", "A", "B", "B"],
            "nonfirm_ttc_mw": [100, 200, 300, 50],
        }
    )
    usr_tx.to_csv(tmp_path / "usr_tx.csv", index=False)

    with pytest.raises(KeyError):
        agg_transmission_constraints(pg_engine, settings=settings)


def test_load_growth(CA_AZ_settings):
    data = {
        "year": [2019] * 3,
        "region": ["WECC_AZ"] * 3,
        "time_index": [1] * 3,
        "sector": ["commercial", "residential", "industrial"],
        "load_mw": [1, 1, 1],
    }

    load_curves = pd.DataFrame(data)

    load_curves = add_load_growth(load_curves, CA_AZ_settings)

    assert all(load_curves["load_mw"] > 1)

    data = {
        "year": [2017] * 3,
        "region": ["WECC_AZ"] * 3,
        "time_index": [1] * 3,
        "sector": ["commercial", "residential", "industrial"],
        "load_mw": [1, 1, 1],
    }

    load_curves_2 = pd.DataFrame(data)

    load_curves_2 = add_load_growth(load_curves_2, CA_AZ_settings)

    assert all(load_curves["load_mw"] < load_curves_2["load_mw"])

    data = {
        "year": [2019] * 3,
        "region": ["WECC_AZ"] * 3,
        "time_index": [1] * 3,
        "load_mw": [1, 1, 1],
    }

    load_curves_3 = pd.DataFrame(data)

    load_curves_3 = add_load_growth(load_curves_3, CA_AZ_settings)

    assert all(load_curves_3["load_mw"] > 1)
    assert load_curves_3.iloc[0, -1] == load_curves_3.iloc[1, -1]

    data = {
        "year": [2017] * 3,
        "region": ["WECC_AZ"] * 3,
        "time_index": [1] * 3,
        "load_mw": [1, 1, 1],
    }

    load_curves_4 = pd.DataFrame(data)

    load_curves_4 = add_load_growth(load_curves_4, CA_AZ_settings)

    assert load_curves_4.iloc[0, -1] == load_curves_4.iloc[1, -1]
    assert all(load_curves_3["load_mw"] < load_curves_4["load_mw"])


def test_db_col_values():
    values = db_col_values(pg_engine, "technology_costs_nrelatb", ["technology"])
    assert "NaturalGas" in values


def test_find_region_col():
    df = pd.DataFrame(columns=["A", "Region", "C"])
    region_col = find_region_col(df.columns)
    assert region_col == "Region"

    df = pd.DataFrame(columns=["A", "model_region", "C"])
    region_col = find_region_col(df.columns)
    assert region_col == "model_region"

    with pytest.raises(ValueError):
        df = pd.DataFrame(columns=["A", "model_region", "region"])
        region_col = find_region_col(df.columns)

    with pytest.raises(ValueError):
        df = pd.DataFrame(columns=["A", "B", "C"])
        region_col = find_region_col(df.columns)


def test_remove_leading_zeros():
    s = "01"
    assert remove_leading_zero(s) == "1"

    i = 1
    assert remove_leading_zero(i) == 1

    s = "GEN1"
    assert remove_leading_zero(s) == "GEN1"


class TestUpdatePlannedRetirementDate860m:
    # Function called with valid input data
    def test_same_input_data(self):
        # Arrange
        df = pd.DataFrame(
            {
                "plant_id_eia": [1, 2, 3],
                "generator_id": [1, 2, 3],
                "planned_retirement_date": ["2022-01-01", np.nan, "2024-01-01"],
            }
        )
        df["planned_retirement_date"] = pd.to_datetime(
            df["planned_retirement_date"]
        )  # Recommended Fix
        operating_860m = pd.DataFrame(
            {
                "plant_id_eia": [1, 2, 3],
                "generator_id": [1, 2, 3],
                "planned_retirement_year": [2022, np.nan, 2024],
            }
        )

        # Act
        result = update_planned_retirement_date_860m(df, operating_860m)

        # Assert
        assert result.reset_index(drop=True).equals(df)

    def test_update_data(self):
        # Arrange
        df = pd.DataFrame(
            {
                "plant_id_eia": [1, 2, 3],
                "generator_id": [1, 2, 3],
                "planned_retirement_date": ["2022-01-01", "2023-01-01", "2024-01-01"],
            }
        )
        df["planned_retirement_date"] = pd.to_datetime(
            df["planned_retirement_date"]
        )  # Recommended Fix
        operating_860m = pd.DataFrame(
            {
                "plant_id_eia": [1, 2, 3],
                "generator_id": [1, 2, 3],
                "planned_retirement_year": [
                    2022,
                    2023,
                    2025,
                ],  # Changed value from 2024 to 2025
            }
        )

        # Act
        result = update_planned_retirement_date_860m(df, operating_860m)

        # Assert
        expected_df = pd.DataFrame(
            {
                "plant_id_eia": [1, 2, 3],
                "generator_id": [1, 2, 3],
                "planned_retirement_date": [
                    "2022-01-01",
                    "2023-01-01",
                    "2025-01-01",
                ],  # Updated retirement date for the third generator
            }
        )
        expected_df["planned_retirement_date"] = pd.to_datetime(
            expected_df["planned_retirement_date"]
        )
        assert result.reset_index(drop=True).equals(expected_df)

    # "planned_retirement_date" column exists in df
    def test_missing_planned_retirement_date_column(self):
        # Arrange
        df = pd.DataFrame(
            {
                "plant_id_eia": [1, 2, 3],
                "generator_id": [1, 2, 3],
                "other_column": ["A", "B", "C"],
            }
        )
        operating_860m = pd.DataFrame(
            {
                "plant_id_eia": [1, 2, 3],
                "generator_id": [1, 2, 3],
                "planned_retirement_year": [2022, 2023, 2024],
            }
        )

        # Act
        result = update_planned_retirement_date_860m(df, operating_860m)

        # Assert
        assert result.equals(df)

    # "planned_retirement_year" column exists in operating_860m
    def test_missing_planned_retirement_year_column(self):
        # Arrange
        df = pd.DataFrame(
            {
                "plant_id_eia": [1, 2, 3],
                "generator_id": [1, 2, 3],
                "planned_retirement_date": ["2022-01-01", "2023-01-01", "2024-01-01"],
            }
        )
        operating_860m = pd.DataFrame(
            {
                "plant_id_eia": [1, 2, 3],
                "generator_id": [1, 2, 3],
                "other_column": ["A", "B", "C"],
            }
        )

        # Act
        result = update_planned_retirement_date_860m(df, operating_860m)

        # Assert
        assert result.equals(df)

    # df is empty
    def test_empty_df(self):
        # Arrange
        df = pd.DataFrame(
            columns=["plant_id_eia", "generator_id", "planned_retirement_date"]
        )
        operating_860m = pd.DataFrame(
            {
                "plant_id_eia": [1, 2, 3],
                "generator_id": [1, 2, 3],
                "planned_retirement_year": [2022, 2023, 2024],
            }
        )

        # Act
        result = update_planned_retirement_date_860m(df, operating_860m)

        # Assert
        assert result.empty

    # operating_860m is empty
    def test_empty_operating_860m(self):
        # Arrange
        df = pd.DataFrame(
            {
                "plant_id_eia": [1, 2, 3],
                "generator_id": [1, 2, 3],
                "planned_retirement_date": ["2022-01-01", "2023-01-01", "2024-01-01"],
            }
        )
        operating_860m = pd.DataFrame(
            columns=["plant_id_eia", "generator_id", "planned_retirement_year"]
        )

        # Act
        result = update_planned_retirement_date_860m(df, operating_860m)

        # Assert
        assert result.equals(df)

    # df and operating_860m are empty
    def test_empty_df_and_operating_860m(self):
        # Arrange
        df = pd.DataFrame(
            columns=["plant_id_eia", "generator_id", "planned_retirement_date"]
        )
        operating_860m = pd.DataFrame(
            columns=["plant_id_eia", "generator_id", "planned_retirement_year"]
        )

        # Act
        result = update_planned_retirement_date_860m(df, operating_860m)

        # Assert
        assert result.empty


def test_load_policy_with_columns(tmp_path):
    # Prepare
    settings = {
        "input_folder": str(tmp_path),
        "emission_policies_fn": "policy_file.csv",
        "case_id": "test_case",
    }
    # Create the policy file
    policy_file = tmp_path / "policy_file.csv"
    policy_file.write_text("case_id,region,year\n1,a,2021\n2,a,2022\n")
    # Invoke
    result = load_policy_scenarios(settings)
    # Assert
    assert isinstance(result, pd.DataFrame)
    assert "case_id" in result.index.names
    assert "year" in result.index.names


def test_load_policy_missing_case_id(tmp_path):
    # Prepare
    settings = {
        "input_folder": str(tmp_path),
        "emission_policies_fn": "policy_file.csv",
        "case_id": "test_case",
    }
    # Create the policy file
    policy_file = tmp_path / "policy_file.csv"
    policy_file.write_text("region,year\na,2021\na,2022\n")
    # Invoke
    result = load_policy_scenarios(settings)
    # Assert
    assert isinstance(result, pd.DataFrame)
    assert "case_id" in result.index.names
    result = result.reset_index()
    assert result["case_id"].nunique() == 1
    assert result["case_id"].unique()[0] == settings["case_id"]


def test_load_policy_with_duplicates(tmp_path, caplog):
    # Prepare
    settings = {
        "input_folder": str(tmp_path),
        "emission_policies_fn": "policy_file.csv",
        "case_id": "test_case",
    }
    # Create the policy file
    policy_file = tmp_path / "policy_file.csv"
    policy_file.write_text("case_id,region,year\n1,a,2021\n1,a,2021\n")
    # Invoke
    caplog.set_level(logging.WARNING)
    result = load_policy_scenarios(settings)
    # Assert
    assert isinstance(result, pd.DataFrame)
    assert "Your emissions policies" in caplog.text


def test_load_policy_with_all_and_duplicates(tmp_path, caplog):
    # Prepare
    settings = {
        "input_folder": str(tmp_path),
        "emission_policies_fn": "policy_file.csv",
        "case_id": "test_case",
    }
    # Create the policy file
    policy_file = tmp_path / "policy_file.csv"
    policy_file.write_text(
        "case_id,region,year\ntest_case,a,2021\n1,a,2021\nall,a,2021"
    )
    # Invoke
    caplog.set_level(logging.WARNING)
    result = load_policy_scenarios(settings)
    # Assert
    assert isinstance(result, pd.DataFrame)
    assert "After replacing" in caplog.text<|MERGE_RESOLUTION|>--- conflicted
+++ resolved
@@ -25,13 +25,9 @@
     round_col_values,
     set_int_cols,
 )
-<<<<<<< HEAD
 from powergenome.eia_opendata import add_user_fuel_prices
 from powergenome.external_data import load_policy_scenarios, make_generator_variability
-
 from powergenome.fuels import fuel_cost_table
-=======
->>>>>>> b4a5c530
 from powergenome.nrelatb import db_col_values
 
 CWD = Path.cwd()
@@ -61,13 +57,7 @@
     load_demand_response_efs_profile,
     remove_leading_zero,
     unit_generator_heat_rates,
-<<<<<<< HEAD
-    load_860m,
-    GeneratorClusters,
-    energy_storage_mwh,
     update_planned_retirement_date_860m,
-=======
->>>>>>> b4a5c530
 )
 from powergenome.load_profiles import (
     add_load_growth,
