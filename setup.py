from setuptools import find_packages, setup

setup(
    name="powergenome",
    packages=find_packages(),
<<<<<<< HEAD
    version="0.4.3.1",
=======
    version="0.5.0",
>>>>>>> fa464895
    description="Extract PUDL data for use in power system models",
    author="Greg Schivley",
    entry_points={
        "console_scripts": [
            "run_powergenome = powergenome.run_powergenome_cli:main",
            "run_powergenome_multiple = powergenome.run_powergenome_multiple_outputs_cli:main",
        ]
    },
)<|MERGE_RESOLUTION|>--- conflicted
+++ resolved
@@ -3,11 +3,7 @@
 setup(
     name="powergenome",
     packages=find_packages(),
-<<<<<<< HEAD
-    version="0.4.3.1",
-=======
-    version="0.5.0",
->>>>>>> fa464895
+    version="0.5.1",
     description="Extract PUDL data for use in power system models",
     author="Greg Schivley",
     entry_points={
