import collections
from copy import deepcopy
import itertools
import logging
import subprocess
from typing import Dict, Tuple, Union

import pandas as pd
import pudl
import requests
import sqlalchemy as sa

from flatten_dict import flatten
import yaml
from ruamel.yaml import YAML
from pathlib import Path

from powergenome.params import SETTINGS

logger = logging.getLogger(__name__)


def load_settings(path: Union[str, Path]) -> dict:

    with open(path, "r") as f:
        #     settings = yaml.safe_load(f)
        yaml = YAML(typ="safe")
        settings = yaml.load(f)

    return settings


def check_settings(settings: dict, pg_engine: sa.engine) -> None:
    """Check for user errors in the settings file.

    The YAML settings file is loaded as a dictionary object. It has many different parts
    that need to have consistent values. This function checks a few (but not all!) of
    the parameters for common errors or misspelled words.

    Parameters
    ----------
    settings : dict
        Parameters and values from the YAML settings file.
    pg_engine : sa.engine
        Connection to the PUDL sqlite database.
    """

    ipm_region_list = pd.read_sql_table("regions_entity_epaipm", pg_engine)[
        "region_id_epaipm"
    ].to_list()

    cost_mult_regions = list(
        itertools.chain.from_iterable(settings["cost_multiplier_region_map"].values())
    )

    aeo_fuel_regions = list(
        itertools.chain.from_iterable(settings["aeo_fuel_region_map"].values())
    )

    techs = settings["atb_new_gen"]

    for tech in techs:
        tech, tech_detail, cost_case, _ = tech

        s = f"""
        SELECT technology, tech_detail
        from technology_costs_nrelatb
        where
            technology == "{tech}"
            AND tech_detail == "{tech_detail}"
        """
        if len(pudl_engine.execute(s).fetchall()) == 0:
            s = f"""
    *****************************
    The technology {tech} - {tech_detail} listed in your settings file under 'atb_new_gen'
    does not match any NREL ATB technologies. Check your settings file to ensure it is
    spelled correctly"
    *****************************
    """
            logger.warning(s)

    for agg_region, ipm_regions in (settings.get("region_aggregations") or {}).items():
        for ipm_region in ipm_regions:
            if ipm_region not in ipm_region_list:
                s = f"""
    *****************************
    There is no IPM region {ipm_region}, which is listed in {agg_region}"
    *****************************
    """
                logger.warning(s)

    for model_region in settings["model_regions"]:
        if model_region not in cost_mult_regions:
            s = f"""
    *****************************
    The model region {model_region} is not included in the settings parameter `cost_multiplier_region_map`"
    *****************************
            """
            logger.warning(s)

        if model_region not in aeo_fuel_regions:
            s = f"""
    *****************************
    The model region {model_region} is not included in the settings parameter `aeo_fuel_region_map`"
    *****************************
            """
            logger.warning(s)

    gen_col_count = collections.Counter(settings["generator_columns"])
    duplicate_cols = [c for c, num in gen_col_count.items() if num > 1]
    if duplicate_cols:
        raise KeyError(
            f"The settings parameter 'generator_columns' has duplicates of {duplicate_cols}."
            " Remove the duplicates and try again."
        )

    if settings.get("eia_aeo_year"):
        aeo_year = settings["eia_aeo_year"]
        for k, v in settings.get("eia_series_scenario_names", {}).items():
            if "REF" in v and str(aeo_year) not in v:
                logger.warning(
                    "The settings EIA fuel scenario (eia_series_scenario_names) key "
                    f"{k} has a value of {v}, which does not match the aeo data year "
                    f"{aeo_year}. It has been changed to REF{aeo_year}."
                )
                settings["eia_series_scenario_names"][k] = f"REF{aeo_year}"
        growth_scenario = settings.get("growth_scenario", "")
        if "REF" in growth_scenario and str(aeo_year) not in growth_scenario:
            logger.warning(
                "The settings EIA demand growth scenario (growth_scenario) key "
                f"value is {growth_scenario}, which does not match the aeo data year "
                f"{aeo_year}. It has been changed to REF{aeo_year}."
            )
            settings["growth_scenario"] = f"REF{aeo_year}"


def init_pudl_connection(
    freq: str = "AS", start_year: int = None, end_year: int = None
) -> Tuple[sa.engine.base.Engine, pudl.output.pudltabl.PudlTabl]:
    """Initiate a connection object to the sqlite PUDL database and create a pudl
    object that can quickly access parts of the database.

    Parameters
    ----------
    freq : str, optional
        The time frequency that data should be averaged over in the `pudl_out` object,
        by default "YS" (annual data).

    Returns
    -------
    sa.Engine, pudl.pudltabl
        A sqlalchemy engine for connecting to the PUDL database, and a pudl PudlTabl
        object for quickly accessing parts of the database. `pudl_out` is used
        to access unit heat rates.
    """
<<<<<<< HEAD
    pudl_engine = sa.create_engine(SETTINGS["PUDL_DB"])
    if start_year is not None:
        start_year = pd.to_datetime(start_year, format="%Y")
    if end_year is not None:
        end_year = pd.to_datetime(end_year + 1, format="%Y")
    """
    pudl_out = pudl.output.pudltabl.PudlTabl(
        freq=freq, pudl_engine=pudl_engine, start_date=start_year, end_date=end_year
        #freq=freq, pudl_engine=pudl_engine, start_date=start_year, end_date=end_year, ds=""
    )
    """
    pudl_out = pudl.output.pudltabl.PudlTabl(
        freq=freq,
        pudl_engine=pudl_engine,
        start_date=start_year,
        end_date=end_year,
        ds=pudl.workspace.datastore.Datastore(),
    )

    if SETTINGS.get("PG_DB"):
        pg_engine = sa.create_engine(SETTINGS["PG_DB"])
    else:
        logger.warning(
            "No path to a `PG_DB` database was found in the .env file. Using the "
            "`PUDL_DB` path instead."
        )
        pg_engine = sa.create_engine(SETTINGS["PUDL_DB"])
=======

    pudl_engine = sa.create_engine(
        SETTINGS["PUDL_DB"]
    )  # pudl.init.connect_db(SETTINGS)
    pudl_out = pudl.output.pudltabl.PudlTabl(freq=freq, pudl_engine=pudl_engine)
>>>>>>> 90fe1baf

    return pudl_engine, pudl_out, pg_engine


def reverse_dict_of_lists(d: Dict[str, list]) -> Dict[str, str]:
    if isinstance(d, collections.abc.Mapping):
        rev = {v: k for k in d for v in d[k]}
    else:
        rev = dict()
    return rev


def map_agg_region_names(
    df: pd.DataFrame, region_agg_map: dict, original_col_name: str, new_col_name: str
) -> pd.DataFrame:

    df[new_col_name] = df.loc[:, original_col_name]

    df.loc[df[original_col_name].isin(region_agg_map.keys()), new_col_name] = df.loc[
        df[original_col_name].isin(region_agg_map.keys()), original_col_name
    ].map(region_agg_map)

    return df


def snake_case_col(col: pd.Series) -> pd.Series:
    "Remove special characters and convert to snake case"
    clean = (
        col.str.lower()
        .str.replace(r"[^0-9a-zA-Z\-]+", " ")
        .str.replace("-", "")
        .str.strip()
        .str.replace(" ", "_")
    )
    return clean


def snake_case_str(s: str) -> str:
    "Remove special characters and convert to snake case"
    clean = (
        s.lower()
        .replace(r"[^0-9a-zA-Z\-]+", " ")
        .replace("-", "")
        .strip()
        .replace(" ", "_")
    )
    return clean


def get_git_hash():

    try:
        git_head_hash = (
            subprocess.check_output(["git", "rev-parse", "HEAD"])
            .strip()
            .decode("ascii")
        )
    except FileNotFoundError:
        git_head_hash = "Git hash unknown"

    return git_head_hash


def download_save(url: str, save_path: Union[str, Path]):
    """
    Download a file that isn't zipped and save it to a given path

    Parameters
    ----------
    url : str
        Valid url to download the zip file
    save_path : str or path object
        Destination to save the file

    """

    r = requests.get(url)
    save_path.parent.mkdir(parents=True, exist_ok=True)
    save_path.write_bytes(r.content)


def update_dictionary(d: dict, u: dict) -> dict:
    """
    Update keys in an existing dictionary (d) with values from u

    https://stackoverflow.com/a/32357112
    """
    for k, v in u.items():
        if isinstance(d, collections.abc.Mapping):
            if isinstance(v, collections.abc.Mapping):
                r = update_dictionary(d.get(k, {}), v)
                d[k] = r
            else:
                d[k] = u[k]
        else:
            d = {k: u[k]}
    return d


def remove_fuel_scenario_name(df, settings):
    _df = df.copy()
    scenarios = settings["eia_series_scenario_names"].keys()
    for s in scenarios:
        _df.columns = _df.columns.str.replace(f"_{s}", "")

    return _df


def remove_fuel_gen_scenario_name(df, settings):
    _df = df.copy()
    scenarios = settings["eia_series_scenario_names"].keys()
    for s in scenarios:
        _df["Fuel"] = _df["Fuel"].str.replace(f"_{s}", "")

    return _df


def write_results_file(df, folder, file_name, include_index=False):
    """Write a finalized dataframe to one of the results csv files.

    Parameters
    ----------
    df : DataFrame
        Data for a single results file
    folder : Path-like
        A Path object representing the folder for a single case/scenario
    file_name : str
        Name of the file.
    include_index : bool, optional
        If pandas should include the index when writing to csv, by default False
    """
    sub_folder = folder / "Inputs"
    sub_folder.mkdir(exist_ok=True, parents=True)

    path_out = sub_folder / file_name

    df.to_csv(path_out, index=include_index)


def write_case_settings_file(settings, folder, file_name):
    """Write a finalized dictionary to YAML file.

    Parameters
    ----------
    settings : dict
        A dictionary with settings
    folder : Path-like
        A Path object representing the folder for a single case/scenario
    file_name : str
        Name of the file.
    """
    folder.mkdir(exist_ok=True, parents=True)
    path_out = folder / file_name

    # yaml = YAML(typ="unsafe")
    _settings = deepcopy(settings)
    # for key, value in _settings.items():
    #     if isinstance(value, Path):
    #         _settings[key] = str(value)
    # yaml.register_class(Path)
    # stream = file(path_out, 'w')
    with open(path_out, "w") as f:
        yaml.dump(_settings, f)


def find_centroid(gdf):
    """Find the centroid of polygons, even when in a geographic CRS

    If the crs is geographic (uses lat/lon) then it is converted to a projection before
    calculating the centroid.

    The projected CRS used here is:

    <Projected CRS: EPSG:2163>
    Name: US National Atlas Equal Area
    Axis Info [cartesian]:
    - X[east]: Easting (metre)
    - Y[north]: Northing (metre)
    Area of Use:
    - name: USA
    - bounds: (167.65, 15.56, -65.69, 74.71)
    Coordinate Operation:
    - name: US National Atlas Equal Area
    - method: Lambert Azimuthal Equal Area (Spherical)
    Datum: Not specified (based on Clarke 1866 Authalic Sphere)
    - Ellipsoid: Clarke 1866 Authalic Sphere
    - Prime Meridian: Greenwich

    Parameters
    ----------
    gdf : GeoDataFrame
        A gdf with a geometry column.

    Returns
    -------
    GeoSeries
        A GeoSeries of centroid Points.
    """

    crs = gdf.crs

    if crs.is_geographic:
        _gdf = gdf.to_crs("EPSG:2163")
        centroid = _gdf.centroid
        centroid = centroid.to_crs(crs)
    else:
        centroid = gdf.centroid

    return centroid


def regions_to_keep(settings: dict) -> Tuple[list, dict]:
    """Create a list of all IPM regions that are used in the model, either as single
    regions or as part of a user-defined model region. Also includes the aggregate
    regions defined by user.

    Parameters
    ----------
    settings : dict
        User-defined parameters from a settings YAML file with keys "model_regions" and
        "region_aggregations".

    Returns
    -------
    list
        All of the IPM regions and user defined model regions.
    """
    # Settings has a dictionary of lists for regional aggregations.
    region_agg_map = reverse_dict_of_lists(settings.get("region_aggregations"))

    # IPM regions to keep - single in model_regions plus those aggregated by the user
    keep_regions = [
        x
        for x in settings["model_regions"] + list(region_agg_map)
        if x not in region_agg_map.values()
    ]
    return keep_regions, region_agg_map


def build_case_id_name_map(settings: dict) -> dict:
    """Make a dictionary mapping of case IDs and case names from a CSV file

    Parameters
    ----------
    settings : dict
        Settings parameters. Must include `input_folder` and `case_id_description_fn`

    Returns
    -------
    dict
        Mapping of case id to case name
    """
    case_id_name_df = pd.read_csv(
        Path(settings["input_folder"]) / settings["case_id_description_fn"],
        index_col=0,
        squeeze=True,
    )
    case_id_name_df = case_id_name_df.str.replace(" ", "_")
    case_id_name_map = case_id_name_df.to_dict()

    return case_id_name_map


def build_scenario_settings(
    settings: dict, scenario_definitions: pd.DataFrame
) -> Dict[int, Dict[Union[int, str], dict]]:
    """Build a nested dictionary of settings for each planning year/scenario

    Parameters
    ----------
    settings : dict
        The full settings file, including the "settings_management" section with
        alternate values for each scenario
    scenario_definitions : pd.DataFrame
        Values from the csv file defined in the settings file "scenario_definitions_fn"
        parameter. This df has columns corresponding to categories in the
        "settings_management" section of the settings file, with row values defining
        specific case/scenario names.

    Returns
    -------
    dict
        A nested dictionary. The first set of keys are the planning years, the second
        set of keys are the case ID values associated with each case.
    """

    model_planning_period_dict = {
        year: (start_year, year)
        for year, start_year in zip(
            settings["model_year"], settings["model_first_planning_year"]
        )
    }

    case_id_name_map = build_case_id_name_map(settings)

    scenario_settings = {}
    for year in scenario_definitions["year"].unique():
        scenario_settings[year] = {}
        planning_year_settings_management = settings["settings_management"][year]

        # Create a dictionary with keys of things that change (e.g. ccs_capex) and
        # values of nested dictionaries that give case_id: scenario name
        planning_year_scenario_definitions_dict = (
            scenario_definitions.loc[scenario_definitions.year == year]
            .set_index("case_id")
            .to_dict()
        )
        planning_year_scenario_definitions_dict.pop("year")

        for case_id in scenario_definitions.query("year==@year")["case_id"].unique():
            _settings = deepcopy(settings)

            if "all_cases" in planning_year_settings_management:
                new_parameter = planning_year_settings_management["all_cases"]
                _settings = update_dictionary(_settings, new_parameter)

            # Add the scenario definition values to the settings files
            # e.g.
            # case_id	year	demand_response	growth	tx_expansion	ng_price
            # p1	    2030	moderate	            normal	high	reference
            case_scenario_definitions = scenario_definitions.loc[
                (scenario_definitions.case_id == case_id)
                & (scenario_definitions.year == year),
                :,
            ]
            for col in scenario_definitions.columns:
                _settings[col] = case_scenario_definitions.squeeze().at[col]

            modified_settings = []
            for (
                category,
                case_value_dict,
            ) in planning_year_scenario_definitions_dict.items():
                # key is the category e.g. ccs_capex, case_value_dict is p1: mid
                try:
                    case_value = case_value_dict[case_id]
                    new_parameter = (
                        planning_year_settings_management[category][case_value] or {}
                    )

                    try:
                        settings_keys = list(flatten(new_parameter).keys())
                    except AttributeError:
                        settings_keys = {}

                    for key in settings_keys:
                        assert (
                            key not in modified_settings
                        ), f"The settings key {key} is modified twice in case id {case_id}"

                        modified_settings.append(key)

                    if new_parameter is not None:
                        _settings = update_dictionary(_settings, new_parameter)
                    # print(_settings[list(new_parameter.keys())[0]])

                except KeyError:
                    pass

            _settings["model_first_planning_year"] = model_planning_period_dict[year][0]
            _settings["model_year"] = model_planning_period_dict[year][1]
            _settings["case_name"] = case_id_name_map[case_id]
            scenario_settings[year][case_id] = _settings

    return scenario_settings


def remove_feb_29(df: pd.DataFrame) -> pd.DataFrame:
    """Remove Feb 29 from a wide format leap-year dataseries

    Parameters
    ----------
    df : pd.DataFrame
        A wide format dataframe with 8784 columns

    Returns
    -------
    pd.DataFrame
        The same dataframe but without the 24 hours in Feb 29 and only 8760 rows.
    """
    idx_start = df.index.min()
    idx_name = df.index.name
    df["datetime"] = pd.date_range(start="2012-01-01", freq="H", periods=8784)

    df = df.loc[~((df.datetime.dt.month == 2) & (df.datetime.dt.day == 29)), :]
    df.index = range(idx_start, idx_start + 8760)
    df.index.name = idx_name

    return df.drop(columns=["datetime"])<|MERGE_RESOLUTION|>--- conflicted
+++ resolved
@@ -153,7 +153,6 @@
         object for quickly accessing parts of the database. `pudl_out` is used
         to access unit heat rates.
     """
-<<<<<<< HEAD
     pudl_engine = sa.create_engine(SETTINGS["PUDL_DB"])
     if start_year is not None:
         start_year = pd.to_datetime(start_year, format="%Y")
@@ -181,13 +180,6 @@
             "`PUDL_DB` path instead."
         )
         pg_engine = sa.create_engine(SETTINGS["PUDL_DB"])
-=======
-
-    pudl_engine = sa.create_engine(
-        SETTINGS["PUDL_DB"]
-    )  # pudl.init.connect_db(SETTINGS)
-    pudl_out = pudl.output.pudltabl.PudlTabl(freq=freq, pudl_engine=pudl_engine)
->>>>>>> 90fe1baf
 
     return pudl_engine, pudl_out, pg_engine
 
