import collections
import logging
from numbers import Number
import re

import requests

import geopandas as gpd
import numpy as np
import pandas as pd
from pathlib import Path
import pudl
from bs4 import BeautifulSoup
from flatten_dict import flatten
from powergenome.cluster_method import cluster_by_owner, weighted_ownership_by_unit
from powergenome.eia_opendata import fetch_fuel_prices
from powergenome.external_data import (
    make_demand_response_profiles,
    demand_response_resource_capacity,
    add_resource_max_cap_spur,
)
from powergenome.load_data import (
    load_ipm_plant_region_map,
    load_ownership_eia860,
    load_plants_860,
    load_utilities_eia,
)
from powergenome.nrelatb import (
    atb_fixed_var_om_existing,
    atb_new_generators,
    fetch_atb_costs,
    fetch_atb_heat_rates,
    fetch_atb_offshore_spur_costs,
    investment_cost_calculator,
)
from powergenome.params import DATA_PATHS, IPM_GEOJSON_PATH
from powergenome.price_adjustment import inflation_price_adjustment
from powergenome.util import (
    download_save,
    map_agg_region_names,
    reverse_dict_of_lists,
    snake_case_col,
    regions_to_keep,
)
from scipy.stats import iqr
from sklearn import cluster, preprocessing
from xlrd import XLRDError

logger = logging.getLogger(__name__)


planned_col_map = {
    "Entity ID": "utility_id_eia",
    "Entity Name": "utility_name",
    "Plant ID": "plant_id_eia",
    "Plant Name": "plant_name",
    "Sector": "sector_name",
    "Plant State": "state",
    "Generator ID": "generator_id",
    "Unit Code": "unit_code",
    "Nameplate Capacity (MW)": "capacity_mw",
    "Net Summer Capacity (MW)": "summer_capacity_mw",
    "Net Winter Capacity (MW)": "winter_capacity_mw",
    "Technology": "technology_description",
    "Energy Source Code": "energy_source_code_1",
    "Prime Mover Code": "prime_mover_code",
    "Planned Operation Month": "planned_operating_month",
    "Planned Operation Year": "planned_operating_year",
    "Status": "operational_status",
    "County": "county",
    "Latitude": "latitude",
    "Longitude": "longitude",
    "Google Map": "google_map",
    "Bing Map": "bing_map",
    "Balancing Authority Code": "balancing_authority_code",
}

op_status_map = {
    "(V) Under construction, more than 50 percent complete": "V",
    "(TS) Construction complete, but not yet in commercial operation": "TS",
    "(U) Under construction, less than or equal to 50 percent complete": "U",
    "(T) Regulatory approvals received. Not under construction": "T",
    "(P) Planned for installation, but regulatory approvals not initiated": "P",
    "(L) Regulatory approvals pending. Not under construction": "L",
    "(OT) Other": "OT",
}

TRANSMISSION_TYPES = ["spur", "offshore_spur", "tx"]


def fill_missing_tech_descriptions(df):
    """
    EIA 860 records before 2014 don't have a technology description. If we want to
    include any of this data in the historical record (e.g. heat rates or capacity
    factors) then they need to be filled in.

    Parameters
    ----------
    df : dataframe
        A pandas dataframe with columns plant_id_eia, generator_id, and
        technology_description.

    Returns
    -------
    dataframe
        Same data that came in, but with missing technology_description values filled
        in.
    """
    start_len = len(df)
    df = df.sort_values(by="report_date")
    df_list = []
    for _, _df in df.groupby(["plant_id_eia", "generator_id"], as_index=False):
        _df["technology_description"].fillna(method="bfill", inplace=True)
        df_list.append(_df)
    results = pd.concat(df_list, ignore_index=True, sort=False)

    end_len = len(results)
    assert (
        start_len == end_len
    ), "Somehow records were dropped when filling tech_descriptions"
    return results


def group_generators_at_plant(df, by=["plant_id_eia"], agg_fn={"capacity_mw": "sum"}):
    """
    Group generators at a plant. This is a flexible function that lets a user group
    by the desired attributes (e.g. plant id) and perform aggregated operations on each
    group.

    This function also might be a bit unnecessary given how simple it is.

    Parameters
    ----------
    df : dataframe
        Pandas dataframe with information on power plants.
    by : list, optional
        Columns to use for the groupby, by default ["plant_id_eia"]
    agg_fn : dict, optional
        Aggregation function to pass to groupby, by default {"capacity_mw": "sum"}

    Returns
    -------
    dataframe
        The grouped dataframe with aggregation functions applied.
    """

    df_grouped = df.groupby(by, as_index=False).agg(agg_fn)

    return df_grouped


def startup_fuel(df, settings):
    """Add startup fuel consumption for generators

    Parameters
    ----------
    df : DataFrame
        All generator clusters. Must have a column "technology". Can include both EIA
        and NRELATB technology names.
    settings : dictionary
        User-defined settings loaded from a YAML file. Keys in "startup_fuel_use"
        must match those in "eia_atb_tech_map".

    Returns
    -------
    DataFrame
        Modified dataframe with the new column "Start_fuel_MMBTU_per_MW".
    """
    df["Start_fuel_MMBTU_per_MW"] = 0
    for eia_tech, fuel_use in (settings.get("startup_fuel_use") or {}).items():
        atb_tech = settings["eia_atb_tech_map"][eia_tech].split("_")[0]

        df.loc[df["technology"] == eia_tech, "Start_fuel_MMBTU_per_MW"] = fuel_use
        df.loc[
            df["technology"].str.contains(atb_tech), "Start_fuel_MMBTU_per_MW"
        ] = fuel_use

    return df


def startup_nonfuel_costs(df, settings):
    """Add inflation adjusted startup nonfuel costs per MW for generators

    Parameters
    ----------
    df : DataFrame
        Must contain a column "technology" with the names of each technology type.
    settings : dict
        Dictionary based on YAML settings file. Must contain the keys
        "startup_costs_type", "startup_vom_costs_mw", "existing_startup_costs_tech_map",
        etc.

    Returns
    -------
    DataFrame
        Modified df with new column "Start_cost_per_MW"
    """
    logger.info("Adding non-fuel startup costs")
    target_usd_year = settings["target_usd_year"]

    vom_costs = settings["startup_vom_costs_mw"]
    vom_usd_year = settings["startup_vom_costs_usd_year"]

    logger.info(
        f"Changing non-fuel VOM costs from {vom_usd_year} to " f"{target_usd_year}"
    )
    for key, cost in vom_costs.items():
        vom_costs[key] = inflation_price_adjustment(
            price=cost, base_year=vom_usd_year, target_year=target_usd_year
        )

    startup_type = settings["startup_costs_type"]
    startup_costs = settings[startup_type]
    startup_costs_usd_year = settings["startup_costs_per_cold_start_usd_year"]

    logger.info(
        f"Changing non-fuel startup costs from {vom_usd_year} to {target_usd_year}"
    )
    for key, cost in startup_costs.items():
        startup_costs[key] = inflation_price_adjustment(
            price=cost, base_year=startup_costs_usd_year, target_year=target_usd_year
        )

    df["Start_cost_per_MW"] = 0

    for existing_tech, cost_tech in settings["existing_startup_costs_tech_map"].items():
        total_startup_costs = vom_costs[cost_tech] + startup_costs[cost_tech]
        df.loc[
            df["technology"].str.contains(existing_tech), "Start_cost_per_MW"
        ] = total_startup_costs

    for new_tech, cost_tech in settings["new_build_startup_costs"].items():
        total_startup_costs = vom_costs[cost_tech] + startup_costs[cost_tech]
        df.loc[
            df["technology"].str.contains(new_tech), "Start_cost_per_MW"
        ] = total_startup_costs
    df.loc[:, "Start_cost_per_MW"] = df.loc[:, "Start_cost_per_MW"].round(0)

    # df.loc[df["technology"].str.contains("Nuclear"), "Start_cost_per_MW"] = "FILL VALUE"

    return df


def group_technologies(df, settings):
    """
    Group different technologies together based on parameters in the settings file.
    An example would be to put a bunch of different technologies under the umbrella
    category of "biomass" or "peaker".

    Parameters
    ----------
    df : dataframe
        Pandas dataframe with
    settings : dictionary
        User-defined settings loaded from a YAML file. Must have key tech_groups.

    Returns
    -------
    dataframe
        Same as incoming dataframe but with grouped technology types
    """
    if settings.get("group_technologies"):

        df["_technology"] = df["technology_description"]
        for tech, group in settings["tech_groups"].items():
            df.loc[df["technology_description"].isin(group), "_technology"] = tech

        for region, tech_list in (settings.get("regional_no_grouping") or {}).items():
            df.loc[
                (df["model_region"] == region)
                & (df["technology_description"].isin(tech_list)),
                "_technology",
            ] = df.loc[
                (df["model_region"] == region)
                & (df["technology_description"].isin(tech_list)),
                "technology_description",
            ]

        df.loc[:, "technology_description"] = df.loc[:, "_technology"]
        df = df.drop(columns=["_technology"])

        return df


def label_hydro_region(gens_860, pudl_engine, model_regions_gdf):
    """
    Label hydro facilities that don't have a region by default.

    Parameters
    ----------
    gens_860 : dataframe
        Infomation on all generators from PUDL
    pudl_engine : sqlalchemy.Engine
        A sqlalchemy connection for use by pandas
    model_regions_gdf : dataframe
        Geodataframe of the model regions

    Returns
    -------
    dataframe
        Plant id and region for any hydro that didn't originally have a region label.
    """

    plant_entity = pd.read_sql_table("plants_entity_eia", pudl_engine)

    model_hydro = gens_860.loc[
        gens_860["technology_description"] == "Conventional Hydroelectric"
    ].merge(plant_entity[["plant_id_eia", "latitude", "longitude"]], on="plant_id_eia")

    no_lat_lon = model_hydro.loc[
        (model_hydro["latitude"].isnull()) | (model_hydro["longitude"].isnull()), :
    ]
    if not no_lat_lon.empty:
        print(no_lat_lon["summer_capacity_mw"].sum(), " MW without lat/lon")
    model_hydro = model_hydro.dropna(subset=["latitude", "longitude"])

    # Convert the lon/lat values to geo points. Need to add an initial CRS and then
    # change it to align with the IPM regions
    model_hydro_gdf = gpd.GeoDataFrame(
        model_hydro,
        geometry=gpd.points_from_xy(model_hydro.longitude, model_hydro.latitude),
        crs={"init": "epsg:4326"},
    )

    if model_hydro_gdf.crs != model_regions_gdf.crs:
        model_hydro_gdf = model_hydro_gdf.to_crs(model_regions_gdf.crs)

    model_hydro_gdf = gpd.sjoin(model_regions_gdf, model_hydro_gdf)
    model_hydro_gdf = model_hydro_gdf.rename(columns={"IPM_Region": "region"})

    keep_cols = ["plant_id_eia", "region"]
    return model_hydro_gdf.loc[:, keep_cols]


def load_plant_region_map(
    gens_860, pudl_engine, settings, model_regions_gdf, table="plant_region_map_epaipm"
):
    """
    Load the region that each plant is located in.

    Parameters
    ----------
    pudl_engine : sqlalchemy.Engine
        A sqlalchemy connection for use by pandas
    settings : dictionary
        The dictionary of settings with a dictionary of region aggregations
    table : str, optional
        The SQL table to load, by default "plant_region_map_epaipm"

    Returns
    -------
    dataframe
        A dataframe where each plant has an associated "model_region" mapped
        from the original region labels.
    """
    # Load dataframe of region labels for each EIA plant id
    region_map_df = pd.read_sql_table(table, con=pudl_engine)

    # Label hydro using the IPM shapefile because NEEDS seems to drop some hydro
    all_hydro_regions = label_hydro_region(gens_860, pudl_engine, model_regions_gdf)

    region_map_df = pd.concat(
        [region_map_df, all_hydro_regions], ignore_index=True, sort=False
    ).drop_duplicates(subset=["plant_id_eia"], keep="first")

    # Settings has a dictionary of lists for regional aggregations. Need
    # to reverse this to use in a map method.
    keep_regions, region_agg_map = regions_to_keep(settings)

    # Create a new column "model_region" with labels that we're using for aggregated
    # regions

    model_region_map_df = region_map_df.loc[
        region_map_df.region.isin(keep_regions), :
    ].drop(columns="id")

    model_region_map_df = map_agg_region_names(
        df=model_region_map_df,
        region_agg_map=region_agg_map,
        original_col_name="region",
        new_col_name="model_region",
    )

    # There are some cases of plants with generators assigned to different IPM regions.
    # If regions are aggregated there may be some duplicates in the results.
    model_region_map_df = model_region_map_df.drop_duplicates(
        subset=["plant_id_eia", "model_region"]
    )

    return model_region_map_df


def label_retirement_year(
    df,
    settings,
    age_col="operating_date",
    settings_retirement_table="retirement_ages",
    add_additional_retirements=True,
):
    """
    Add a retirement year column to the dataframe based on the year each generator
    started operating.

    Parameters
    ----------
    df : dataframe
        Dataframe of generators
    settings : dictionary
        The dictionary of settings with a dictionary of generator lifetimes
    age_col : str, optional
        The dataframe column to use when calculating the retirement year, by default
        "operating_date"
    settings_retirement_table : str, optional
        The settings dictionary key for another dictionary of generator retirement
        lifetimes, by default "retirement_ages"
    add_additional_retirements : bool, optional
        Logic to determine if additional retirements from the settings file should
        be checked. For example, this isn't necessary when adding proposed generators
        because we probably won't be setting an artifically early retirement year.
    """

    start_len = len(df)
    retirement_ages = settings[settings_retirement_table]

    if df.loc[df["technology_description"].isnull(), :].empty is False:
        df = fill_missing_tech_descriptions(df)

    for tech, life in retirement_ages.items():
        try:
            df.loc[df.technology_description == tech, "retirement_year"] = (
                df.loc[df.technology_description == tech, age_col].dt.year + life
            )
        except AttributeError:
            # This is a bit hacky but for the proposed plants I have an int column
            df.loc[df.technology_description == tech, "retirement_year"] = (
                df.loc[df.technology_description == tech, age_col] + life
            )

    try:
        df.loc[~df["planned_retirement_date"].isnull(), "retirement_year"] = df.loc[
            ~df["planned_retirement_date"].isnull(), "planned_retirement_date"
        ].dt.year
    except KeyError:
        pass

    # Add additonal retirements from settings file
    if settings.get("additional_retirements") and add_additional_retirements:
        logger.info("Changing retirement dates based on settings file")
        model_year = settings["model_year"]
        start_ret_cap = df.loc[
            df["retirement_year"] < model_year, settings["capacity_col"]
        ].sum()
        logger.info(f"Starting retirement capacity is {start_ret_cap} MW")
        i = 0
        ret_cap = 0
        for record in settings["additional_retirements"]:
            plant_id, gen_id, ret_year = record
            # gen ids are strings, not integers
            gen_id = str(gen_id)

            df.loc[
                (df["plant_id_eia"] == plant_id) & (df["generator_id"] == gen_id),
                "retirement_year",
            ] = ret_year

            i += 1
            ret_cap += df.loc[
                (df["plant_id_eia"] == plant_id) & (df["generator_id"] == gen_id),
                settings["capacity_col"],
            ].sum()

        end_ret_cap = df.loc[
            df["retirement_year"] < model_year, settings["capacity_col"]
        ].sum()
        logger.info(f"Ending retirement capacity is {end_ret_cap} MW")
        if not end_ret_cap > start_ret_cap:
            logger.debug(
                "Adding retirements from settings didn't change the retiring capacity."
            )
        if end_ret_cap - start_ret_cap != ret_cap:
            logger.debug(
                f"Retirement diff is {end_ret_cap - start_ret_cap}, adding retirements "
                f"yields {ret_cap} MW"
            )
        logger.info(
            f"The retirement year for {i} plants, totaling {ret_cap} MW, was changed "
            "based on settings file parameters"
        )
    else:
        logger.info("No retirement dates changed based on the settings file")

    end_len = len(df)

    assert start_len == end_len

    return df


def label_small_hydro(df, settings, by=["plant_id_eia"]):
    """
    Use rules from the settings file to label plants below a certain size as small
    hydroelectric rather than conventional hydroelectric.

    Parameters
    ----------
    df : dataframe
        EIA 860 data on generators
    settings : dict
        User-defined parameters from a settings file
    by : list, optional
        What columns to use in the groupby function when summing capacity, by default
        ["plant_id_eia"]

    Returns
    -------
    dataframe
        If the user wants to label small hydro plants, some of the conventional
        hydro facilities will have their technology type changed to small hydro.
    """
    if not settings.get("small_hydro"):
        return None
    if "report_date" not in by and "report_date" in df.columns:
        # by.append("report_date")
        logger.warning("'report_date' is in the df but not used in the groupby")
    region_agg_map = reverse_dict_of_lists(settings["region_aggregations"])
    keep_regions = [
        x
        for x in settings["model_regions"] + list(region_agg_map)
        if x in settings["small_hydro_regions"]
    ]
    start_len = len(df)
    size_cap = settings["small_hydro_mw"]
    cap_col = settings.get("capacity_col")
    if not cap_col in df:
        cap_col = "capacity_mw"

    start_hydro_capacity = df.query(
        "technology_description=='Conventional Hydroelectric'"
    )[cap_col].sum()

    plant_capacity = (
        df.loc[
            (df["technology_description"] == "Conventional Hydroelectric")
            & (df["model_region"].isin(keep_regions))
        ]
        .groupby(by, as_index=False)[cap_col]
        .sum()
    )

    small_hydro_plants = plant_capacity.loc[
        plant_capacity[cap_col] <= size_cap, "plant_id_eia"
    ]

    df.loc[
        (df["technology_description"] == "Conventional Hydroelectric")
        & (df["plant_id_eia"].isin(small_hydro_plants)),
        "technology_description",
    ] = "Small Hydroelectric"

    end_len = len(df)
    small_hydro_capacity = df.query("technology_description=='Small Hydroelectric'")[
        cap_col
    ].sum()
    end_conv_hydro_capacity = df.query(
        "technology_description=='Conventional Hydroelectric'"
    )[cap_col].sum()

    assert start_len == end_len
    assert np.allclose(
        start_hydro_capacity, small_hydro_capacity + end_conv_hydro_capacity
    )

    return df


def load_generator_860_data(pudl_engine, data_years=[2017]):
    """
    Load EIA 860 generator data from the PUDL database

    Parameters
    ----------
    pudl_engine : sqlalchemy.Engine
        A sqlalchemy connection for use by pandas
    data_years : list, optional
        Years of data to load, by default [2017]

    Returns
    -------
    dataframe
        All of the generating units from PUDL
    """

    sql = """
        SELECT * FROM generators_eia860
        WHERE operational_status_code NOT IN ('RE', 'OS', 'IP', 'CN')
    """
    gens_860 = pd.read_sql_query(
        sql=sql, con=pudl_engine, parse_dates=["planned_retirement_date", "report_date"]
    )
    gens_860 = gens_860.loc[gens_860["report_date"].dt.year.isin(data_years), :]

    return gens_860


def supplement_generator_860_data(
    gens_860, gens_entity, bga, model_region_map, settings
):
    """
    Load data about each generating unit in the model area.

    Parameters
    ----------
    gens_860 : dataframe
        Information on all generating units for the given data years.
    pudl_engine : sqlalchemy.Engine
        A sqlalchemy connection for use by pandas
    settings : dictionary
        The dictionary of settings with a dictionary of region aggregations
    pudl_out : pudl.PudlTabl
        A PudlTabl object for loading pre-calculated PUDL analysis data
    model_region_map : dataframe
        A dataframe with columns 'plant_id_eia' and 'model_region' (aggregated regions)
    data_years : list, optional
        Years of data to include, by default [2017]

    Returns
    -------
    dataframe
        Data about each generator and generation unit that will be included in the
        model. Columns include:

        ['plant_id_eia', 'generator_id',
       'capacity_mw', 'energy_source_code_1',
       'energy_source_code_2', 'minimum_load_mw', 'operational_status_code',
       'planned_new_capacity_mw', 'switch_oil_gas', 'technology_description',
       'time_cold_shutdown_full_load_code', 'model_region', 'prime_mover_code',
       'operating_date', 'boiler_id', 'unit_id_eia', 'unit_id_pudl',
       'retirement_year']
    """

    initial_capacity = (
        gens_860.loc[gens_860["plant_id_eia"].isin(model_region_map["plant_id_eia"])]
        .groupby("technology_description")[settings["capacity_col"]]
        .sum()
    )

    # Add pudl unit ids, only include specified data years

    # Combine generator data that can change over time with static entity data
    # and only keep generators that are in a region of interest

    gen_cols = [
        # "report_date",
        "plant_id_eia",
        # "plant_name",
        "generator_id",
        # "balancing_authority_code",
        settings["capacity_col"],
        "energy_source_code_1",
        "energy_source_code_2",
        "minimum_load_mw",
        "operational_status_code",
        "planned_new_capacity_mw",
        "switch_oil_gas",
        "technology_description",
        "time_cold_shutdown_full_load_code",
        "planned_retirement_date",
    ]

    entity_cols = ["plant_id_eia", "generator_id", "prime_mover_code", "operating_date"]

    bga_cols = [
        "plant_id_eia",
        "generator_id",
        "boiler_id",
        "unit_id_eia",
        "unit_id_pudl",
    ]

    # In this merge of the three dataframes we're trying to label each generator with
    # the model region it is part of, the prime mover and operating date, and the
    # PUDL unit codes (where they exist).
    gens_860_model = (
        pd.merge(
            gens_860[gen_cols],
            model_region_map.drop(columns="region"),
            on="plant_id_eia",
            how="inner",
        )
        .merge(
            gens_entity[entity_cols], on=["plant_id_eia", "generator_id"], how="inner"
        )
        .merge(bga[bga_cols], on=["plant_id_eia", "generator_id"], how="left")
    )

    merged_capacity = gens_860_model.groupby("technology_description")[
        settings["capacity_col"]
    ].sum()
    if not np.allclose(initial_capacity.sum(), merged_capacity.sum()):
        logger.warning(
            f"Capacity changed from {initial_capacity} \nto \n{merged_capacity}"
        )

    return gens_860_model


def create_plant_gen_id(df):
    """Combine the plant id and generator id to form a unique combination

    Parameters
    ----------
    df : dataframe
        Must contain columns plant_id_eia and generator_id

    Returns
    -------
    dataframe
        Same as input but with the additional column plant_gen_id
    """

    df["plant_gen_id"] = (
        df["plant_id_eia"].astype(str) + "_" + df["generator_id"].astype(str)
    )

    return df


def remove_canceled_860m(df, canceled_860m):
    """Remove generators that 860m shows as having been canceled

    Parameters
    ----------
    df : dataframe
        All of the EIA 860 generators
    canceled_860m : dataframe
        From the 860m Canceled or Postponed sheet

    Returns
    -------
    dataframe
        Same as input, but possibly without generators that were proposed
    """
    df = create_plant_gen_id(df)
    canceled_860m = create_plant_gen_id(canceled_860m)

    canceled = df.loc[df["plant_gen_id"].isin(canceled_860m["plant_gen_id"]), :]

    not_canceled_df = df.loc[~df["plant_gen_id"].isin(canceled_860m["plant_gen_id"]), :]

    not_canceled_df = not_canceled_df.drop(columns="plant_gen_id")

    if not canceled.empty:
        assert len(df) == len(canceled) + len(not_canceled_df)

    return not_canceled_df


def remove_retired_860m(df, retired_860m):
    """Remove generators that 860m shows as having been retired

    Parameters
    ----------
    df : dataframe
        All of the EIA 860 generators
    retired_860m : dataframe
        From the 860m Retired sheet

    Returns
    -------
    dataframe
        Same as input, but possibly without generators that have retired
    """

    df = create_plant_gen_id(df)
    retired_860m = create_plant_gen_id(retired_860m)

    retired = df.loc[df["plant_gen_id"].isin(retired_860m["plant_gen_id"]), :]

    not_retired_df = df.loc[~df["plant_gen_id"].isin(retired_860m["plant_gen_id"]), :]

    not_retired_df = not_retired_df.drop(columns="plant_gen_id")

    if not retired.empty:
        assert len(df) == len(retired) + len(not_retired_df)

    return not_retired_df


def remove_future_retirements_860m(df, retired_860m):
    """Remove generators that 860m shows as having been retired

    Parameters
    ----------
    df : dataframe
        All of the EIA 860 generators
    retired_860m : dataframe
        From the 860m Retired sheet

    Returns
    -------
    dataframe
        Same as input, but possibly without generators that have retired
    """

    df = create_plant_gen_id(df)
    retired_860m = create_plant_gen_id(retired_860m)

    retired = df.loc[df["plant_gen_id"].isin(retired_860m["plant_gen_id"]), :]

    not_retired_df = df.loc[~df["plant_gen_id"].isin(retired_860m["plant_gen_id"]), :]

    not_retired_df = not_retired_df.drop(columns="plant_gen_id")

    if not retired.empty:
        assert len(df) == len(retired) + len(not_retired_df)

    return not_retired_df


def load_923_gen_fuel_data(pudl_engine, pudl_out, model_region_map, data_years=[2017]):
    """
    Load generation and fuel data for each plant. EIA-923 provides these values for
    each prime mover/fuel combination at every generator. This data can be used to
    calculate the heat rate of generators at a single plant. Generators sharing a prime
    mover (e.g. multiple combustion turbines) will end up sharing the same heat rate.

    Parameters
    ----------
    pudl_engine : sqlalchemy.Engine
        A sqlalchemy connection for use by pandas
    pudl_out : pudl.PudlTabl
        A PudlTabl object for loading pre-calculated PUDL analysis data
    model_region_map : dataframe
        A dataframe with columns 'plant_id_eia' and 'model_region' (aggregated regions)
    data_years : list, optional
        Years of data to include, by default [2017]

    Returns
    -------
    dataframe
        Generation, fuel use, and heat rates of prime mover/fuel combos over all data
        years. Columns are:

        ['plant_id_eia', 'fuel_type', 'fuel_type_code_pudl',
       'fuel_type_code_aer', 'prime_mover_code', 'fuel_consumed_units',
       'fuel_consumed_for_electricity_units', 'fuel_consumed_mmbtu',
       'fuel_consumed_for_electricity_mmbtu', 'net_generation_mwh',
       'heat_rate_mmbtu_mwh']
    """

    # Load 923 generation and fuel data for one or more years.
    # Only load plants in the model regions.
    sql = """
        SELECT * FROM generation_fuel_eia923
    """
    gen_fuel_923 = pd.read_sql_query(sql, pudl_engine, parse_dates=["report_date"])
    gen_fuel_923 = gen_fuel_923.loc[
        (gen_fuel_923["report_date"].dt.year.isin(data_years))
        & (gen_fuel_923["plant_id_eia"].isin(model_region_map.plant_id_eia)),
        :,
    ]

    return gen_fuel_923


def modify_cc_prime_mover_code(df, gens_860):
    """Change combined cycle prime movers from CA and CT to CC.

    The heat rate of combined cycle plants that aren't included in PUDL heat rate by
    unit should probably be done with the combustion and steam turbines combined. This
    modifies the prime mover code of those two generator types so that they match. It
    doesn't touch the CS code, which is for single shaft combined units.

    Parameters
    ----------
    df : dataframe
        A dataframe with columns prime_mover_code, and plant_id_eia.
    gens_860 : dataframe
        EIA860 dataframe with technology_description, unit_id_pudl, plant_id_eia
        columns.

    Returns
    -------
    dataframe
        Modified 923 dataframe where prime mover codes at CC generators that don't have
        a PUDL unit id are modified from CA and CT to CC.
    """
    cc_without_pudl_id = gens_860.loc[
        (gens_860["unit_id_pudl"].isnull())
        & (gens_860["technology_description"] == "Natural Gas Fired Combined Cycle"),
        "plant_id_eia",
    ]
    df.loc[
        (df["plant_id_eia"].isin(cc_without_pudl_id))
        & (df["prime_mover_code"].isin(["CA", "CT"])),
        "prime_mover_code",
    ] = "CC"

    return df


def group_gen_by_year_fuel_primemover(df):
    """
    Group generation and fuel consumption by plant, prime mover, and fuel type. Only
    matters where multiple years of data are used, otherwise output should be the same
    as input.

    Parameters
    ----------
    df : dataframe
        Generation and fuel consumption data from EIA 923 for each plant, prime mover,
        and fuel type

    Returns
    -------
    dataframe
        Sum of generation and fuel consumption data (if multiple years).
    """

    # Group the data by plant, fuel type, and prime mover
    by = [
        "plant_id_eia",
        "fuel_type",
        "fuel_type_code_pudl",
        "fuel_type_code_aer",
        "prime_mover_code",
    ]

    annual_gen_fuel_923 = (
        (
            df.drop(columns=["id", "nuclear_unit_id"])
            .groupby(by=by, as_index=False)[
                "fuel_consumed_units",
                "fuel_consumed_for_electricity_units",
                "fuel_consumed_mmbtu",
                "fuel_consumed_for_electricity_mmbtu",
                "net_generation_mwh",
            ]
            .sum()
        )
        .reset_index()
        .drop(columns="index")
        .sort_values(["plant_id_eia", "fuel_type", "prime_mover_code"])
    )

    return annual_gen_fuel_923


def add_923_heat_rate(df):
    """
    Small function to calculate the heat rate of records with fuel consumption and net
    generation.

    Parameters
    ----------
    df : dataframe
        Must contain the columns net_generation_mwh and
        fuel_consumed_for_electricity_mmbtu

    Returns
    -------
    dataframe
        Same dataframe with new column of heat_rate_mmbtu_mwh
    """

    # Calculate the heat rate for each prime mover/fuel combination
    df["heat_rate_mmbtu_mwh"] = (
        df["fuel_consumed_for_electricity_mmbtu"] / df["net_generation_mwh"]
    )

    return df


def calculate_weighted_heat_rate(heat_rate_df):
    """
    Calculate the weighed heat rate when multiple years of data are used. Net generation
    in each year is used as the weights.

    Parameters
    ----------
    heat_rate_df : dataframe
        Currently the PudlTabl unit_hr method.

    Returns
    -------
    dataframe
        Heat rate weighted by annual generation for each plant and PUDL unit
    """

    def w_hr(df):

        weighted_hr = np.average(
            df["heat_rate_mmbtu_mwh"], weights=df["net_generation_mwh"]
        )
        return weighted_hr

    weighted_unit_hr = (
        heat_rate_df.groupby(["plant_id_eia", "unit_id_pudl"], as_index=False)
        .apply(w_hr)
        .reset_index()
    )

    weighted_unit_hr = weighted_unit_hr.rename(columns={0: "heat_rate_mmbtu_mwh"})

    return weighted_unit_hr


def plant_pm_heat_rates(annual_gen_fuel_923):
    """
    Calculate the heat rate by plant, prime mover, and fuel type. Values are saved
    as a dictionary.

    Parameters
    ----------
    annual_gen_fuel_923 : dataframe
        Data from the 923 generation and fuel use table. Heat rate for each row should
        already be calculated.

    Returns
    -------
    dict
        Keys are a tuple of plant id, prime mover, and fuel type. Values are the heat
        rate.
    """

    by = ["plant_id_eia", "prime_mover_code", "fuel_type"]
    annual_gen_fuel_923_groups = annual_gen_fuel_923.groupby(by)

    prime_mover_hr_map = {
        _: df["heat_rate_mmbtu_mwh"].values[0] for _, df in annual_gen_fuel_923_groups
    }

    return prime_mover_hr_map


def unit_generator_heat_rates(pudl_out, data_years):
    """
    Calculate the heat rate for each PUDL unit and generators that don't have a PUDL
    unit id.

    Parameters
    ----------
    pudl_out : pudl.PudlTabl
        A PudlTabl object for loading pre-calculated PUDL analysis data
    data_years : list
        Years of data to use

    Returns
    -------
    dataframe, dict
        A dataframe of heat rates for each pudl unit (columsn are ['plant_id_eia',
        'unit_id_pudl', 'heat_rate_mmbtu_mwh']).
    """

    # Load the pre-calculated PUDL unit heat rates for selected years.
    # Remove rows without generation or with null values.
    unit_hr = pudl_out.hr_by_unit()
    unit_hr = unit_hr.loc[
        (unit_hr.report_date.dt.year.isin(data_years))
        & (unit_hr.net_generation_mwh > 0),
        :,
    ].dropna()

    weighted_unit_hr = calculate_weighted_heat_rate(unit_hr)

    return weighted_unit_hr


def group_units(df, settings):
    """
    Group by units within a region/technology/cluster. Add a unique unit code
    (plant plus generator) for any generators that aren't part of a unit.


    Returns
    -------
    dataframe
        Grouped generators with the total capacity, minimum load, and average heat
        rate for each.
    """

    by = ["plant_id_eia", "unit_id_pudl"]
    # add a unit code (plant plus generator code) in cases where one doesn't exist
    df_copy = df.reset_index()

    # All units should have the same heat rate so taking the mean will just keep the
    # same value.
    grouped_units = df_copy.groupby(by).agg(
        {
            settings["capacity_col"]: "sum",
            "minimum_load_mw": "sum",
            "heat_rate_mmbtu_mwh": "mean",
        }
    )
    grouped_units = grouped_units.replace([np.inf, -np.inf], np.nan)
    grouped_units = grouped_units.fillna(grouped_units.mean())

    return grouped_units


def calc_unit_cluster_values(df, settings, technology=None):
    """
    Calculate the total capacity, minimum load, weighted heat rate, and number of
    units/generators in a technology cluster.

    Parameters
    ----------
    df : dataframe
        A dataframe with units/generators of a single technology. One column should be
        'cluster', to label units as belonging to a specific cluster grouping.
    technology : str, optional
        Name of the generating technology, by default None

    Returns
    -------
    dataframe
        Aggragate values for generators in a technology cluster
    """

    # Define a function to compute the weighted mean.
    # The issue here is that the df name needs to be used in the function.
    # So this will need to be within a function that takes df as an input
    def wm(x):
        return np.average(x, weights=df.loc[x.index, settings["capacity_col"]])

    if df["heat_rate_mmbtu_mwh"].isnull().values.any():
        # mean =
        # df["heat_rate_mmbtu_mwh"] = df["heat_rate_mmbtu_mwh"].fillna(
        #     df["heat_rate_mmbtu_mwh"].median()
        # )
        start_cap = df[settings["capacity_col"]].sum()
        df = df.loc[~df["heat_rate_mmbtu_mwh"].isnull(), :]
        end_cap = df[settings["capacity_col"]].sum()
        cap_diff = start_cap - end_cap
        logger.warning(f"dropped {cap_diff}MW because of null heat rate values")

    df_values = df.groupby("cluster").agg(
        {
            settings["capacity_col"]: "mean",
            "minimum_load_mw": "mean",
            "heat_rate_mmbtu_mwh": wm,
        }
    )
    if df_values["heat_rate_mmbtu_mwh"].isnull().values.any():
        print(df)
        print(df_values)
    df_values["heat_rate_mmbtu_mwh_iqr"] = df.groupby("cluster").agg(
        {"heat_rate_mmbtu_mwh": iqr}
    )
    df_values["heat_rate_mmbtu_mwh_std"] = df.groupby("cluster").agg(
        {"heat_rate_mmbtu_mwh": "std"}
    )

    df_values["Min_power"] = (
        df_values["minimum_load_mw"] / df_values[settings["capacity_col"]]
    )

    df_values["num_units"] = df.groupby("cluster")["cluster"].count()

    if technology:
        df_values["technology"] = technology

    return df_values


def add_genx_model_tags(df, settings):
    """
    Each generator type needs to have certain tags for use by the GenX model. Each tag
    is a column, e.g. THERM for thermal generators. These columns and tag values are
    defined in the settings file and applied here. Tags are (usually?) boolean 0/1
    values.

    Parameters
    ----------
    df : dataframe
        Clusters of generators. The index should have a column 'technology', which
        is used to map tag values.
    settings : dict
        User-defined settings loaded from a YAML file.

    Returns
    -------
    dataframe
        The original generator cluster results with new columns for each model tag.
    """
<<<<<<< HEAD
    ignored = r"\s+|_"
    technology = df["technology"].str.replace(ignored, "")
    # Create a new dataframe with the same index
    default = settings.get("default_model_tag", 0)
    for tag_col in settings.get("model_tag_names", []):
        df[tag_col] = default

        try:
            for tech, tag_value in settings["model_tag_values"][tag_col].items():
                tech = re.sub(ignored, "", tech)
                mask = technology.str.contains(fr"^{tech}", case=False)
                df.loc[mask, tag_col] = tag_value
=======
    model_tag_cols = settings.get("model_tag_names", [])

    # Create a new dataframe with the same index
    for tag_col in model_tag_cols:
        df[tag_col] = settings.get("default_model_tag")

        try:
            for tech, tag_value in settings.get("model_tag_values", {})[
                tag_col
            ].items():
                df.loc[df["technology"].str.contains(tech), tag_col] = tag_value
>>>>>>> 177a0a4a
        except (KeyError, AttributeError) as e:
            logger.warning(f"No model tag values found for {tag_col} ({e})")

    # Change tags with specific regional values for a technology
    flat_regional_tags = flatten(settings.get("regional_tag_values", {}))

<<<<<<< HEAD
    for tag_tuple, tag_value in flat_regional_tags.items():
        region, tag_col, tech = tag_tuple
        tech = re.sub(ignored, "", tech)
        mask = technology.str.contains(fr"^{tech}", case=False)
        df.loc[(df["region"] == region) & mask, tag_col,] = tag_value
=======
    # Make unit size = 1 where Commit = 0 to avoid GenX bug
    try:
        df.loc[df["Commit"] == 0, "Cap_size"] = 1
    except KeyError:
        logger.warning("No model tag 'Commit' is included in the settings file.")
>>>>>>> 177a0a4a

    return df


def load_ipm_shapefile(settings, path=IPM_GEOJSON_PATH):
    """
    Load the shapefile of IPM regions

    Parameters
    ----------
    settings : dict
        User-defined parameters from a settings YAML file. This is where any region
        aggregations would be defined.

    Returns
    -------
    geodataframe
        Regions to use in the study with the matching geometry for each.
    """
    keep_regions, region_agg_map = regions_to_keep(settings)

    ipm_regions = gpd.read_file(IPM_GEOJSON_PATH)
    # ipm_regions = gpd.read_file(IPM_SHAPEFILE_PATH)

    model_regions_gdf = ipm_regions.loc[ipm_regions["IPM_Region"].isin(keep_regions)]
    model_regions_gdf = map_agg_region_names(
        model_regions_gdf, region_agg_map, "IPM_Region", "model_region"
    )

    return model_regions_gdf


def download_860m(settings):
    """Load the entire 860m file into memory as an ExcelFile object.

    Parameters
    ----------
    settings : dict
        User-defined settings loaded from a YAML file. This is where the EIA860m
        filename is defined.

    Returns
    -------
    [type]
        [description]
    """
    try:
        fn = settings["eia_860m_fn"]
    except KeyError:
        # No key in the settings file
        logger.info("Trying to determine the most recent EIA860m file...")
        fn = find_newest_860m()

    # Only the most recent file will not have archive in the url
    url = f"https://www.eia.gov/electricity/data/eia860m/xls/{fn}"
    archive_url = f"https://www.eia.gov/electricity/data/eia860m/archive/xls/{fn}"

    local_file = DATA_PATHS["eia_860m"] / fn
    if local_file.exists():
        logger.info(f"Reading a local copy of the EIA860m file {fn}")
        eia_860m = pd.ExcelFile(local_file)
    else:
        logger.info(f"Downloading the EIA860m file {fn}")
        try:
            download_save(url, local_file)
            eia_860m = pd.ExcelFile(local_file)
        except XLRDError:
            logger.warning("A more recent version of EIA-860m is available")
            download_save(archive_url, local_file)
            eia_860m = pd.ExcelFile(local_file)
        # write the file to disk

    return eia_860m


def find_newest_860m():
    """Scrape the EIA 860m page to find the most recently posted file.

    Returns
    -------
    str
        Name of most recently posted file
    """
    site_url = "https://www.eia.gov/electricity/data/eia860m/"
    r = requests.get(site_url)
    soup = BeautifulSoup(r.content, "lxml")
    table = soup.find("table", attrs={"class": "simpletable"})
    href = table.find("a")["href"]
    fn = href.split("/")[-1]

    return fn


def clean_860m_sheet(eia_860m, sheet_name, settings):
    """Load a sheet from the 860m ExcelFile object and clean it.

    Parameters
    ----------
    eia_860m : ExcelFile
        Entire 860m file loaded into memory
    sheet_name : str
        Name of the sheet to load as a dataframe
    settings : dict
        User-defined settings loaded from a YAML file.

    Returns
    -------
    dataframe
        One of the sheets from 860m
    """

    df = eia_860m.parse(
        sheet_name=sheet_name, skiprows=1, skipfooter=1, na_values=[" "]
    )
    df = df.rename(columns=planned_col_map)

    if sheet_name in ["Operating", "Planned"]:
        df.loc[:, "operational_status_code"] = df.loc[:, "operational_status"].map(
            op_status_map
        )

    if sheet_name == "Planned":
        df = df.loc[
            df["operational_status_code"].isin(settings["proposed_status_included"]), :
        ]

    return df


def import_proposed_generators(planned, settings, model_regions_gdf):
    """
    Load the most recent proposed generating units from EIA860m. Will also add
    any planned generators that are included in the settings file.

    Parameters
    ----------
    settings : dict
        User defined parameters from a settings YAML file
    model_regions_gdf : geodataframe
        Contains the name and geometry of each region being used in the study

    Returns
    -------
    dataframe
        All proposed generators.
    """

    # Some plants don't have lat/lon data. Log this now to determine if any action is
    # needed, then drop them from the dataframe.
    no_lat_lon = planned.loc[
        (planned["latitude"].isnull()) | (planned["longitude"].isnull()), :
    ].copy()
    if not no_lat_lon.empty:
        no_lat_lon_cap = no_lat_lon[settings["capacity_col"]].sum()
        logger.warning(
            "Some generators do not have lon/lat data. Check the source "
            "file to determine if they should be included in results. "
            f"\nThe affected generators account for {no_lat_lon_cap} in balancing "
            "authorities: "
            f"\n{no_lat_lon['balancing_authority_code'].tolist()}"
        )

    planned = planned.dropna(subset=["latitude", "longitude"])

    # Convert the lon/lat values to geo points. Need to add an initial CRS and then
    # change it to align with the IPM regions
    print("Creating gdf")
    planned_gdf = gpd.GeoDataFrame(
        planned.copy(),
        geometry=gpd.points_from_xy(planned.longitude.copy(), planned.latitude.copy()),
        crs={"init": "epsg:4326"},
    )
    # planned_gdf.crs = {"init": "epsg:4326"}
    if planned_gdf.crs != model_regions_gdf.crs:
        planned_gdf = planned_gdf.to_crs(model_regions_gdf.crs)

    planned_gdf = gpd.sjoin(model_regions_gdf.drop(columns="IPM_Region"), planned_gdf)

    # Add planned additions from the settings file
    additional_planned = settings.get("additional_planned") or []
    for record in additional_planned:
        plant_id, gen_id, model_region = record
        plant_record = planned.loc[
            (planned["plant_id_eia"] == plant_id) & (planned["generator_id"] == gen_id),
            :,
        ]
        plant_record["model_region"] = model_region

        planned_gdf = planned_gdf.append(plant_record, sort=False)

    logger.info(
        f"{len(additional_planned)} generators were added to the planned list based on settings"
    )

    planned_gdf.loc[:, "heat_rate_mmbtu_mwh"] = planned_gdf.loc[
        :, "technology_description"
    ].map(settings["proposed_gen_heat_rates"])

    # The default EIA heat rate for non-thermal technologies is 9.21
    planned_gdf.loc[
        planned_gdf["heat_rate_mmbtu_mwh"].isnull(), "heat_rate_mmbtu_mwh"
    ] = 9.21

    planned_gdf.loc[:, "minimum_load_mw"] = (
        planned_gdf["technology_description"].map(settings["proposed_min_load"])
        * planned_gdf[settings["capacity_col"]]
    )

    # Assume anything else being built at scale is wind/solar and will have a Min_power
    # of 0
    planned_gdf.loc[planned_gdf["minimum_load_mw"].isnull(), "minimum_load_mw"] = 0

    planned_gdf = planned_gdf.set_index(
        ["plant_id_eia", "prime_mover_code", "energy_source_code_1"]
    )

    # Add a retirement year based on the planned start year
    label_retirement_year(
        df=planned_gdf,
        settings=settings,
        age_col="planned_operating_year",
        add_additional_retirements=False,
    )

    if settings.get("group_technologies"):
        planned_gdf = group_technologies(planned_gdf, settings)
        print(planned_gdf["technology_description"].unique().tolist())

    keep_cols = [
        "model_region",
        "technology_description",
        "generator_id",
        settings["capacity_col"],
        "minimum_load_mw",
        "operational_status_code",
        "heat_rate_mmbtu_mwh",
        "retirement_year",
    ]

    return planned_gdf.loc[:, keep_cols]


def gentype_region_capacity_factor(
    pudl_engine, plant_region_map, settings, years_filter=None
):
    """
    Calculate the average capacity factor for all generators of a type/region. This
    uses all years of available data unless otherwise specified. The potential
    generation is calculated for every year a plant is in operation using the capacity
    type specified in settings (nameplate, summer, or winter) and the number of hours
    in each year.

    As of this time PUDL only has generation data back to 2011.

    Parameters
    ----------
    pudl_engine : sqlalchemy.Engine
        A sqlalchemy connection for use by pandas
    plant_region_map : dataframe
        A dataframe with the region for every plant
    settings : dictionary
        The dictionary of settings with a dictionary of region aggregations

    Returns
    -------
    DataFrame
        A dataframe with the capacity factor of every selected technology
    """

    cap_col = settings["capacity_col"]

    # Include standby (SB) generators since they are in our capacity totals
    sql = """
        SELECT
            G.report_date,
            G.plant_id_eia,
            G.generator_id,
            SUM(G.capacity_mw) AS capacity_mw,
            SUM(G.summer_capacity_mw) as summer_capacity_mw,
            SUM(G.winter_capacity_mw) as winter_capacity_mw,
            G.technology_description,
            G.fuel_type_code_pudl
        FROM
            generators_eia860 G
        WHERE operational_status_code NOT IN ('RE', 'OS', 'IP', 'CN')
        GROUP BY
            G.report_date,
            G.plant_id_eia,
            G.technology_description,
            G.fuel_type_code_pudl,
            G.generator_id
        ORDER by G.plant_id_eia, G.report_date
    """

    plant_gen_tech_cap = pd.read_sql_query(
        sql, pudl_engine, parse_dates=["report_date"]
    )
    plant_gen_tech_cap = plant_gen_tech_cap.loc[
        plant_gen_tech_cap["plant_id_eia"].isin(plant_region_map["plant_id_eia"]), :
    ]

    plant_gen_tech_cap = fill_missing_tech_descriptions(plant_gen_tech_cap)
    plant_tech_cap = group_generators_at_plant(
        df=plant_gen_tech_cap,
        by=["plant_id_eia", "report_date", "technology_description"],
        agg_fn={cap_col: "sum"},
    )

    plant_tech_cap = plant_tech_cap.merge(
        plant_region_map, on="plant_id_eia", how="left"
    )

    label_small_hydro(plant_tech_cap, settings, by=["plant_id_eia", "report_date"])

    sql = """
        SELECT
            strftime('%Y', GF.report_date) AS report_date,
            GF.plant_id_eia,
            SUM(GF.net_generation_mwh) AS net_generation_mwh,
            GF.fuel_type_code_pudl
        FROM
            generation_fuel_eia923 GF
        GROUP BY
            strftime('%Y', GF.report_date),
            GF.plant_id_eia,
            GF.fuel_type_code_pudl
        ORDER by GF.plant_id_eia, strftime('%Y', GF.report_date)
    """
    generation = pd.read_sql_query(sql, pudl_engine, parse_dates={"report_date": "%Y"})

    capacity_factor = pudl.helpers.merge_on_date_year(
        plant_tech_cap, generation, on=["plant_id_eia"], how="left"
    )

    if settings.get("group_technologies"):
        capacity_factor = group_technologies(capacity_factor, settings)

    if years_filter is None:
        years_filter = {
            tech: settings["capacity_factor_default_year_filter"]
            for tech in plant_gen_tech_cap["technology_description"].unique()
        }
        if type(settings["alt_year_filters"]) is dict:
            for tech, value in settings["alt_year_filters"].items():
                years_filter[tech] = value

        data_years = plant_gen_tech_cap["report_date"].dt.year.unique()

        # Use all years where the value is None

        for tech, value in years_filter.items():
            if value is None:
                years_filter[tech] = data_years

    df_list = []
    for tech, years in years_filter.items():
        _df = capacity_factor.loc[
            (capacity_factor["technology_description"] == tech)
            & (capacity_factor["report_date"].dt.year.isin(years)),
            :,
        ]
        df_list.append(_df)
    capacity_factor = pd.concat(df_list, sort=False)

    # get a unique set of dates to generate the number of hours
    dates = capacity_factor["report_date"].drop_duplicates()
    dates_to_hours = pd.DataFrame(
        data={
            "report_date": dates,
            "hours": dates.apply(
                lambda d: (
                    pd.date_range(d, periods=2, freq="YS")[1]
                    - pd.date_range(d, periods=2, freq="YS")[0]
                )
                / pd.Timedelta(hours=1)
            ),
        }
    )

    # merge in the hours for the calculation
    capacity_factor = capacity_factor.merge(dates_to_hours, on=["report_date"])
    capacity_factor["potential_generation_mwh"] = (
        capacity_factor[cap_col] * capacity_factor["hours"]
    )

    capacity_factor_tech_region = capacity_factor.groupby(
        ["model_region", "technology_description"], as_index=False
    )[["potential_generation_mwh", "net_generation_mwh"]].sum()

    # actually calculate capacity factor wooo!
    capacity_factor_tech_region["capacity_factor"] = (
        capacity_factor_tech_region["net_generation_mwh"]
        / capacity_factor_tech_region["potential_generation_mwh"]
    )

    capacity_factor_tech_region.rename(
        columns={"model_region": "region", "technology_description": "technology"},
        inplace=True,
    )

    logger.debug(capacity_factor_tech_region)

    return capacity_factor_tech_region


def add_fuel_labels(df, fuel_prices, settings):
    """Add a Fuel column with the approproriate regional fuel for each generator type

    Parameters
    ----------
    df : DataFrame
        Generator clusters dataframe with all existing and proposed technologies
    fuel_prices : DataFrame
        Prices of fuels from EIA AEO scenarios in each census region. Columns include
        ['year', 'price', 'fuel', 'region', 'scenario', 'full_fuel_name']
    settings : dictionary
        The dictionary of settings with fuel price variables

    Returns
    -------
    DataFrame
        Same as input, but with a new column "Fuel" that is either the name of the
        corresponding fuel (coal, natural_gas, uranium, or distillate) or "None".
    """

    df["Fuel"] = "None"
    for eia_tech, fuel in (settings.get("tech_fuel_map") or {}).items():
        try:
            if eia_tech == "Natural Gas Steam Turbine":
                # No ATB natural gas steam turbine and I match it with coal for O&M
                # which would screw this up and list natural gas as a fuel for ATB
                # coal plants
                atb_tech = None
            else:
                atb_tech = settings["eia_atb_tech_map"][eia_tech].split("_")[0]
        except KeyError:
            # No corresponding ATB technology
            atb_tech = None
        scenario = settings["aeo_fuel_scenarios"][fuel]
        model_year = settings["model_year"]

        for aeo_region, model_regions in settings["aeo_fuel_region_map"].items():
            fuel_name = ("_").join([aeo_region, scenario, fuel])
            assert (
                fuel_prices.query(
                    "year==@model_year & full_fuel_name==@fuel_name"
                ).empty
                is False
            ), f"{fuel_name} doesn't show up in {model_year}"

            df.loc[
                (df["technology"] == eia_tech) & df["region"].isin(model_regions),
                "Fuel",
            ] = fuel_name

            if atb_tech is not None:
                df.loc[
                    (df["technology"].str.contains(atb_tech))
                    & df["region"].isin(model_regions),
                    "Fuel",
                ] = fuel_name

    for ccs_tech, ccs_fuel in (settings.get("ccs_fuel_map") or {}).items():
        scenario = settings["aeo_fuel_scenarios"][ccs_fuel.split("_")[0]]
        for aeo_region, model_regions in settings["aeo_fuel_region_map"].items():
            ccs_fuel_name = ("_").join([aeo_region, scenario, ccs_fuel])

            df.loc[
                (df["technology"].str.contains(ccs_tech))
                & df["region"].isin(model_regions),
                "Fuel",
            ] = ccs_fuel_name

    return df


def calculate_transmission_inv_cost(resource_df, settings):
    """Calculate the transmission investment cost for each new resource.

    Parameters
    ----------
    resource_df : DataFrame
        Each row represents a single resource within a region. Should have columns
        `region` and `<type>_miles`, where transmission <type> is one of
        'spur', 'offshore_spure', or 'tx'.
    settings : dict
        A dictionary of user-supplied settings. Must have key
        `transmission_investment_cost` with the format:
            - <type>
                - `capex_mw_mile` (float)
                - `wacc` (float)
                - `investment_years` (int)
            - ...

    Returns
    -------
    DataFrame
        Modified copy of the input dataframe with new columns '<type>_capex' and
        '<type>_inv_mwyr' for each column `<type>_miles`.

    Raises
    ------
    KeyError
        Settings missing transmission types present in resources.
    KeyError
        Settings missing required keys.
    KeyError
        Setting capex_mw_mile missing regions present in resources.
    TypeError
        Setting capex_mw_mile is neither a dictionary nor a numeric value.
    """
    SETTING = "transmission_investment_cost"
    KEYS = ["wacc", "investment_years", "capex_mw_mile"]
    ttypes = settings.get(SETTING, {})
    # Check coverage of transmission types in resources
    resource_ttypes = [x for x in TRANSMISSION_TYPES if f"{x}_miles" in resource_df]
    missing_ttypes = list(set(resource_ttypes) - set(ttypes))
    if missing_ttypes:
        raise KeyError(f"{SETTING} missing transmission line types {missing_ttypes}")
    # Apply calculation for
    regions = resource_df["region"].unique()
    for ttype, params in ttypes.items():
        if ttype not in resource_ttypes:
            continue
        # Check presence of required keys
        missing_keys = list(set(KEYS) - set(params))
        if missing_keys:
            raise KeyError(f"{SETTING}.{ttype} missing required keys {missing_keys}")
        if isinstance(params["capex_mw_mile"], dict):
            # Check coverage of regions in resources
            missing_regions = list(set(regions) - set(params["capex_mw_mile"]))
            if missing_regions:
                raise KeyError(
                    f"{SETTING}.{ttype}.capex_mw_mile missing regions {missing_regions}"
                )
            capex_mw_mile = resource_df["region"].map(params["capex_mw_mile"])
        elif isinstance(params["capex_mw_mile"], Number):
            capex_mw_mile = params["capex_mw_mile"]
        else:
<<<<<<< HEAD
            raise TypeError(
                f"{SETTING}.{ttype}.capex_mw_mile should be numeric or a dictionary"
                f" of <region>: <capex>, not {params['capex_mw_mile']}"
            )
        resource_df[f"{ttype}_capex"] = capex_mw_mile * resource_df[f"{ttype}_miles"]
        resource_df[f"{ttype}_inv_mwyr"] = investment_cost_calculator(
            resource_df[f"{ttype}_capex"], params["wacc"], params["investment_years"],
        )
=======
            resource_df["spur_line_capex"] = (
                resource_df["region"].map(settings["spur_line_capex_mw_mile"])
                * resource_df["spur_miles"]
            )
    elif isinstance(settings["spur_line_capex_mw_mile"], Number):
        resource_df["spur_line_capex"] = (
            settings["spur_line_capex_mw_mile"] * resource_df["spur_miles"]
        )
    else:
        raise TypeError(
            "The settings parameter 'spur_line_capex_mw_mile' should be a dictionary"
            " with <region>: <capex> or a single numeric value.\n"
            f"You provided {settings['spur_line_capex_mw_mile']}"
        )

    resource_df.loc[
        ~(resource_df["interconnect_annuity"] > 0), "interconnect_annuity"
    ] = investment_cost_calculator(
        resource_df["spur_line_capex"],
        settings["spur_line_wacc"],
        settings["spur_line_investment_years"],
    )

>>>>>>> 177a0a4a
    return resource_df


def add_transmission_inv_cost(
    resource_df: pd.DataFrame, settings: dict
) -> pd.DataFrame:
    """Add tranmission investment costs to plant investment costs

    Parameters
    ----------
    resource_df
        Each row represents a single resource within a region. Should have columns
        `Inv_cost_per_MWyr` and transmission costs.
            - one or more `<type>_inv_mwyr`,
                where <type> is 'spur', 'offshore_spur', or 'tx'.
            - `interconnect_annuity`
    settings
        User settings. If `transmission_investment_cost.use_total` is present and true,
        `interconnect_annuity` is used over `<type>_inv_mwys` if present, not null,
        and not zero.

    Returns
    -------
    DataFrame
        A modified copy of the input dataframe where 'Inv_cost_per_MWyr' represents the
        combined plant and transmission investment costs. The new column
        `plant_inv_cost_mwyr` represents just the plant investment costs.
    """
<<<<<<< HEAD
    use_total = (
        settings.get("transmission_investment_cost", {}).get("use_total", False)
        and "interconnect_annuity" in resource_df
    )
    resource_df["plant_inv_cost_mwyr"] = resource_df["Inv_cost_per_MWyr"]
    columns = [
        c for c in [f"{t}_inv_mwyr" for t in TRANSMISSION_TYPES] if c in resource_df
    ]
    cost = resource_df[columns].sum(axis=1)
    if use_total:
        total = resource_df["interconnect_annuity"]
        has_total = ~total.isna() & total != 0
        cost[has_total] = total[has_total]
    if cost.isna().any() or (cost == 0).any():
=======

    if "interconnect_annuity" not in resource_df.columns:
>>>>>>> 177a0a4a
        logger.warning(
            "Transmission investment costs are missing or zero for some resources"
            " and will not be included in the total investment costs."
        )
<<<<<<< HEAD
    resource_df["Inv_cost_per_MWyr"] += cost
=======
    resource_df["plant_inv_cost_mwyr"] = resource_df.loc[:, "Inv_cost_per_MWyr"]
    resource_df["Inv_cost_per_MWyr"] = (
        resource_df["Inv_cost_per_MWyr"] + resource_df["interconnect_annuity"]
    )

>>>>>>> 177a0a4a
    return resource_df


def save_weighted_hr(weighted_unit_hr, pudl_engine):
    pass


class GeneratorClusters:
    """
    This class is used to determine genererating units that will likely be operating
    in a given year, clusters them according to parameters for the settings file,
    and determines the average operating characteristics of each cluster. Structuring
    this as a class isn't strictly necessary but makes it easier to access generator
    data part-way through the process.
    """

    def __init__(
        self,
        pudl_engine,
        pudl_out,
        settings,
        current_gens=True,
        sort_gens=False,
        plant_region_map_table="plant_region_map_epaipm",
        settings_agg_key="region_aggregations",
    ):
        """

        Parameters
        ----------
        pudl_engine : sqlalchemy.Engine
            A sqlalchemy connection for use by pandas
        pudl_out : pudl.PudlTabl
            A PudlTabl object for loading pre-calculated PUDL analysis data
        settings : dictionary
            The dictionary of settings with a dictionary of region aggregations
        """
        self.pudl_engine = pudl_engine
        self.pudl_out = pudl_out
        self.settings = settings
        self.current_gens = current_gens
        self.sort_gens = sort_gens
        self.model_regions_gdf = load_ipm_shapefile(self.settings)

        if self.current_gens:
            self.data_years = self.settings["data_years"]

            self.gens_860 = load_generator_860_data(self.pudl_engine, self.data_years)
            self.gens_entity = pd.read_sql_table(
                "generators_entity_eia", self.pudl_engine
            )

            bga = self.pudl_out.bga()
            self.bga = bga.loc[
                bga.report_date.dt.year.isin(self.data_years), :
            ].drop_duplicates(["plant_id_eia", "generator_id"])

            logger.info("Loading map of plants to IPM regions")
            self.plant_region_map = load_plant_region_map(
                self.gens_860,
                self.pudl_engine,
                self.settings,
                self.model_regions_gdf,
                table=plant_region_map_table,
            )

            self.gen_923 = load_923_gen_fuel_data(
                self.pudl_engine,
                self.pudl_out,
                model_region_map=self.plant_region_map,
                data_years=self.data_years,
            )

            self.eia_860m = download_860m(self.settings)
            self.planned_860m = clean_860m_sheet(
                self.eia_860m, sheet_name="Planned", settings=self.settings
            )
            self.canceled_860m = clean_860m_sheet(
                self.eia_860m,
                sheet_name="Canceled or Postponed",
                settings=self.settings,
            )
            self.retired_860m = clean_860m_sheet(
                self.eia_860m, sheet_name="Retired", settings=self.settings
            )

            self.ownership = load_ownership_eia860(self.pudl_engine, self.data_years)
            self.plants_860 = load_plants_860(self.pudl_engine, self.data_years)
            self.utilities_eia = load_utilities_eia(self.pudl_engine)
        else:
            self.existing_resources = pd.DataFrame()

        self.offshore_spur_costs = fetch_atb_offshore_spur_costs(
            self.pudl_engine, self.settings
        )
        self.atb_costs = fetch_atb_costs(
            self.pudl_engine, self.settings, self.offshore_spur_costs
        )
        self.atb_hr = fetch_atb_heat_rates(self.pudl_engine)

        self.fuel_prices = fetch_fuel_prices(self.settings)

    def fill_na_heat_rates(self, df):
        """Fill null heat rate values with the median of the series. Not many null
        values are expected.

        Parameters
        ----------
        df : DataFrame
            Must contain the column 'heat_rate_mmbtu_mwh'

        Returns
        -------
        Dataframe
            Same as input but with any null values replaced by the median.
        """

        median_hr = df["heat_rate_mmbtu_mwh"].median()
        df["heat_rate_mmbtu_mwh"].fillna(median_hr, inplace=True)

        return df

    def create_demand_response_gen_rows(self):
        """Create rows for demand response/management resources to include in the
        generators file.

        Returns
        -------
        DataFrame
            One row for each region/DSM resource with values in all columns filled.
        """
        year = self.settings["model_year"]
        df_list = []
        self.demand_response_profiles = {}

        if self.settings.get("demand_response_resources"):
            for resource, parameters in self.settings["demand_response_resources"][
                year
            ].items():

                _df = pd.DataFrame(
                    index=self.settings["model_regions"],
                    columns=self.settings["generator_columns"],
                )
                _df = _df.drop(columns="Resource")
                _df["technology"] = resource
                _df["region"] = self.settings["model_regions"]

                dr_path = (
                    Path.cwd()
                    / self.settings["input_folder"]
                    / self.settings["demand_response_fn"]
                )
                dr_profile = make_demand_response_profiles(
                    dr_path, resource, self.settings
                )
                self.demand_response_profiles[resource] = dr_profile

                dr_capacity = demand_response_resource_capacity(
                    dr_profile, resource, self.settings
                )
                dr_capacity_scenario = dr_capacity.squeeze()
                _df["Existing_Cap_MW"] = _df["region"].map(dr_capacity_scenario)

                if isinstance(parameters["parameter_values"], dict):
                    for col, value in parameters["parameter_values"].items():
                        _df[col] = value

                df_list.append(_df)

            dr_rows = pd.concat(df_list)
            dr_rows["New_Build"] = -1
            dr_rows["Fuel"] = "None"
            dr_rows["cluster"] = 1
            dr_rows = dr_rows.fillna(0)
        else:
            dr_rows = pd.DataFrame()

        return dr_rows

    def create_region_technology_clusters(self, return_retirement_capacity=False):
        """
        Calculation of average unit characteristics within a technology cluster
        (capacity, minimum load, heat rate) and the number of units in the cluster.

        Parameters
        ----------
        plant_region_map_table : str, optional
            Name of the table with region names for each plant, by default
            "plant_region_map_epaipm"
        settings_agg_key : str, optional
            Name of the settings dictionary key with regional aggregations, by default
            "region_aggregations"
        return_retirement_capacity : bool, optional
            If retired generators should be retured as a second dataframe, by default
            False

        Returns
        -------
        dataframe

        """
        self.gens_860_model = (
            self.gens_860.pipe(
                supplement_generator_860_data,
                self.gens_entity,
                self.bga,
                self.plant_region_map,
                self.settings,
            )
            .pipe(remove_canceled_860m, self.canceled_860m)
            .pipe(remove_retired_860m, self.retired_860m)
            .pipe(label_retirement_year, self.settings, add_additional_retirements=True)
            .pipe(label_small_hydro, self.settings, by=["plant_id_eia"])
            .pipe(group_technologies, self.settings)
        )
        self.gens_860_model = self.gens_860_model.pipe(
            modify_cc_prime_mover_code, self.gens_860_model
        )
        self.gens_860_model.drop_duplicates(inplace=True)

        self.annual_gen_hr_923 = (
            self.gen_923.pipe(modify_cc_prime_mover_code, self.gens_860_model)
            .pipe(group_gen_by_year_fuel_primemover)
            .pipe(add_923_heat_rate)
        )

        # Add heat rates to the data we already have from 860
        logger.info("Loading heat rate data for units and generator/fuel combinations")
        self.prime_mover_hr_map = plant_pm_heat_rates(self.annual_gen_hr_923)
        self.weighted_unit_hr = unit_generator_heat_rates(
            self.pudl_out, self.data_years
        )

        # Merge the PUDL calculated heat rate data and set the index for easy
        # mapping using plant/prime mover heat rates from 923
        hr_cols = ["plant_id_eia", "unit_id_pudl", "heat_rate_mmbtu_mwh"]
        idx = ["plant_id_eia", "prime_mover_code", "energy_source_code_1"]
        self.units_model = self.gens_860_model.merge(
            self.weighted_unit_hr[hr_cols],
            on=["plant_id_eia", "unit_id_pudl"],
            how="left",
        ).set_index(idx)

        logger.info(
            f"Units model technologies are "
            f"{self.units_model.technology_description.unique().tolist()}"
        )
        # print(units_model.head())

        logger.info(
            "Assigning technology/fuel heat rates where unit heat rates are not "
            "available"
        )
        self.units_model.loc[
            self.units_model.heat_rate_mmbtu_mwh.isnull(), "heat_rate_mmbtu_mwh"
        ] = self.units_model.loc[
            self.units_model.heat_rate_mmbtu_mwh.isnull()
        ].index.map(
            self.prime_mover_hr_map
        )

        # Fill any null heat rate values for each tech
        for tech in self.units_model["technology_description"]:
            self.units_model.loc[
                self.units_model.technology_description == tech, :
            ] = self.fill_na_heat_rates(
                self.units_model.loc[self.units_model.technology_description == tech, :]
            )
        # assert (
        #     self.units_model["heat_rate_mmbtu_mwh"].isnull().any() is False
        # ), "There are still some null heat rate values"

        logger.info(
            f"Units model technologies are "
            f"{self.units_model.technology_description.unique().tolist()}"
        )
        logger.info(
            f"Before adding proposed generators, {len(self.units_model)} units with "
            f"{self.units_model[self.settings['capacity_col']].sum()} MW capacity"
        )
        proposed_gens = import_proposed_generators(
            planned=self.planned_860m,
            settings=self.settings,
            model_regions_gdf=self.model_regions_gdf,
        )
        logger.info(
            f"Proposed gen technologies are "
            f"{proposed_gens.technology_description.unique().tolist()}"
        )
        logger.info(f"{proposed_gens[self.settings['capacity_col']].sum()} MW proposed")
        self.units_model = pd.concat([proposed_gens, self.units_model], sort=False)

        # Create a pudl unit id based on plant and generator id where one doesn't exist.
        # This is used later to match the cluster numbers to plants
        self.units_model.reset_index(inplace=True)
        self.units_model.loc[self.units_model.unit_id_pudl.isnull(), "unit_id_pudl"] = (
            self.units_model.loc[
                self.units_model.unit_id_pudl.isnull(), "plant_id_eia"
            ].astype(str)
            + "_"
            + self.units_model.loc[
                self.units_model.unit_id_pudl.isnull(), "generator_id"
            ].astype(str)
        ).values
        self.units_model.set_index(idx, inplace=True)

        logger.info(
            f"After adding proposed, units model technologies are "
            f"{self.units_model.technology_description.unique().tolist()}"
        )
        logger.info(
            f"After adding proposed generators, {len(self.units_model)} units with "
            f"{self.units_model[self.settings['capacity_col']].sum()} MW capacity"
        )

        techs = list(self.settings["num_clusters"])

        num_clusters = {}
        for region in self.settings["model_regions"]:
            num_clusters[region] = self.settings["num_clusters"].copy()

        if self.settings.get("alt_num_clusters"):
            for region in self.settings["alt_num_clusters"]:
                for tech, cluster_size in self.settings["alt_num_clusters"][
                    region
                ].items():
                    num_clusters[region][tech] = cluster_size

        region_tech_grouped = self.units_model.loc[
            (self.units_model.technology_description.isin(techs))
            & (self.units_model.retirement_year >= self.settings["model_year"]),
            :,
        ].groupby(["model_region", "technology_description"])

        self.retired = self.units_model.loc[
            self.units_model.retirement_year < self.settings["model_year"], :
        ]

        # gens_860 lost the ownership code... refactor this!
        self.all_gens_860 = load_generator_860_data(self.pudl_engine, self.data_years)
        # Getting weighted ownership for each unit, which will be used below.
        self.weighted_ownership = weighted_ownership_by_unit(
            self.units_model, self.all_gens_860, self.ownership, self.settings
        )

        # For each group, cluster and calculate the average size/min load/heat rate
        # logger.info("Creating technology clusters by region")
        logger.info("Creating technology clusters by region")
        unit_list = []
        self.cluster_list = []
<<<<<<< HEAD
        alt_cluster_method = self.settings.get("alt_cluster_method") or {}
=======
        alt_cluster_method = self.settings.get("alt_cluster_method")
        if alt_cluster_method is None:
            alt_cluster_method = {}
>>>>>>> 177a0a4a

        for _, df in region_tech_grouped:
            region, tech = _
            grouped = group_units(df, self.settings)

            # This is bad. Should be setting up a dictionary of objects that picks the
            # correct clustering method. Can't keep doing if statements as the number of
            # methods grows. CHANGE LATER.
            if not alt_cluster_method:
                if num_clusters[region][tech] > 0:
                    clusters = cluster.KMeans(
                        n_clusters=num_clusters[region][tech], random_state=6
                    ).fit(preprocessing.StandardScaler().fit_transform(grouped))

                    grouped["cluster"] = (
                        clusters.labels_ + 1
                    )  # Change to 1-index for julia

            else:
                if (
                    region in alt_cluster_method
                    and tech in alt_cluster_method[region]["technology_description"]
                ):

                    grouped = cluster_by_owner(
                        df,
                        self.weighted_ownership,
                        # self.ownership,
                        self.plants_860,
                        region,
                        tech,
                        self.settings,
                    )

                elif num_clusters[region][tech] > 0:
                    clusters = cluster.KMeans(
                        n_clusters=num_clusters[region][tech], random_state=6
                    ).fit(preprocessing.StandardScaler().fit_transform(grouped))

                    grouped["cluster"] = (
                        clusters.labels_ + 1
                    )  # Change to 1-index for julia

            # Saving individual unit data for later analysis (if needed)
            unit_list.append(grouped)

            # Don't add technologies with specified 0 clusters
            if num_clusters[region][tech] != 0:
                _df = calc_unit_cluster_values(grouped, self.settings, tech)
                _df["region"] = region
                self.cluster_list.append(_df)

        # Save some data about individual units for easy access
        self.all_units = pd.concat(unit_list, sort=False)
        self.all_units = pd.merge(
            self.units_model.reset_index(),
            self.all_units,
            on=["plant_id_eia", "unit_id_pudl"],
            how="left",
        ).merge(
            self.plants_860[["plant_id_eia", "utility_id_eia"]],
            on=["plant_id_eia"],
            how="left",
        )

        logger.info("Finalizing generation clusters")
        self.results = pd.concat(self.cluster_list)
        logger.info(
            f"Results technologies are {self.results.technology.unique().tolist()}"
        )

        # if self.settings.get("region_wind_pv_cap_fn"):
        #     from powergenome.external_data import overwrite_wind_pv_capacity

        #     logger.info("Setting existing wind/pv using external file")
        #     self.results = overwrite_wind_pv_capacity(self.results, self.settings)

        self.results = self.results.reset_index().set_index(
            ["region", "technology", "cluster"]
        )
        self.results.rename(
            columns={
                self.settings["capacity_col"]: "Cap_size",
                "heat_rate_mmbtu_mwh": "Heat_rate_MMBTU_per_MWh",
            },
            inplace=True,
        )

        # Calculate average capacity factors
        if type(self.settings["capacity_factor_techs"]) is list:
            self.capacity_factors = gentype_region_capacity_factor(
                self.pudl_engine, self.plant_region_map, self.settings
            )

            self.results = pd.merge(
                self.results.reset_index(),
                self.capacity_factors[["region", "technology", "capacity_factor"]],
                on=["region", "technology"],
                how="left",
            )

            if self.settings.get("derate_capacity"):
                derate_techs = self.settings["derate_techs"]
                self.results.loc[:, "unmodified_cap_size"] = self.results.loc[
                    :, "Cap_size"
                ].copy()
                self.results.loc[
                    self.results["technology"].isin(derate_techs), "Cap_size"
                ] = (
                    self.results.loc[
                        self.results["technology"].isin(derate_techs),
                        "unmodified_cap_size",
                    ]
                    * self.results.loc[
                        self.results["technology"].isin(derate_techs), "capacity_factor"
                    ]
                )

        # Round Cap_size to prevent GenX error.
        self.results = self.results.round(3)
        self.results["Cap_size"] = self.results["Cap_size"].round(2)
        self.results["Existing_Cap_MW"] = self.results.Cap_size * self.results.num_units
        self.results["unmodified_existing_cap_mw"] = (
            self.results["unmodified_cap_size"] * self.results["num_units"]
        )

        if self.settings.get("region_wind_pv_cap_fn"):
            from powergenome.external_data import overwrite_wind_pv_capacity

            logger.info("Setting existing wind/pv using external file")
            self.results = overwrite_wind_pv_capacity(self.results, self.settings)

        # Add fixed/variable O&M based on NREL atb
        self.results = (
            self.results.pipe(
                atb_fixed_var_om_existing, self.atb_costs, self.atb_hr, self.settings
            )
            # .pipe(atb_new_generators, self.atb_costs, self.atb_hr, self.settings)
            .pipe(startup_fuel, self.settings)
            .pipe(add_fuel_labels, self.fuel_prices, self.settings)
            .pipe(startup_nonfuel_costs, self.settings)
            .pipe(add_genx_model_tags, self.settings)
        )

        if self.sort_gens:
            logger.info("Sorting new resources alphabetically.")
            self.results = self.results.sort_values(["region", "technology"])

        # self.results = self.results.rename(columns={"technology": "Resource"})
        self.results["Resource"] = snake_case_col(self.results["technology"])

        return self.results

    def create_new_generators(self):

        self.new_generators = atb_new_generators(
            self.atb_costs, self.atb_hr, self.settings
        )

        self.new_generators = (
            self.new_generators.pipe(startup_fuel, self.settings)
            .pipe(add_fuel_labels, self.fuel_prices, self.settings)
            .pipe(startup_nonfuel_costs, self.settings)
            .pipe(add_genx_model_tags, self.settings)
        )

        if self.sort_gens:
            logger.info("Sorting new resources alphabetically.")
            self.new_generators = self.new_generators.sort_values(
                ["region", "technology"]
            )

        if self.settings.get("capacity_limit_spur_fn"):
            self.new_generators = self.new_generators.pipe(
                add_resource_max_cap_spur, self.settings
            )
        else:
            logger.warning("No settings parameter for max capacity/spur file")
        self.new_generators = self.new_generators.pipe(
            calculate_transmission_inv_cost, self.settings
        ).pipe(add_transmission_inv_cost, self.settings)

        if self.settings.get("demand_response_fn"):
            dr_rows = self.create_demand_response_gen_rows()

        self.new_generators = pd.concat([self.new_generators, dr_rows], sort=False)

        self.new_generators["Resource"] = snake_case_col(
            self.new_generators["technology"]
        )

        return self.new_generators

    def create_all_generators(self):

        if self.current_gens:
            self.existing_resources = self.create_region_technology_clusters()

        self.new_resources = self.create_new_generators()

        self.all_resources = pd.concat(
            [self.existing_resources, self.new_resources], ignore_index=True, sort=False
        )

        self.all_resources = self.all_resources.round(3)
        self.all_resources["Cap_size"] = self.all_resources["Cap_size"].round(2)
        self.all_resources["Heat_rate_MMBTU_per_MWh"] = self.all_resources[
            "Heat_rate_MMBTU_per_MWh"
        ].round(2)

        # Set Min_power of wind/solar to 0
        self.all_resources.loc[self.all_resources["DISP"] == 1, "Min_power"] = 0

        self.all_resources["R_ID"] = np.arange(len(self.all_resources)) + 1

        if self.current_gens:
            logger.info(
                f"Capacity of {self.all_resources['Existing_Cap_MW'].sum()} MW in final clusters"
            )

        return self.all_resources<|MERGE_RESOLUTION|>--- conflicted
+++ resolved
@@ -1183,7 +1183,6 @@
     dataframe
         The original generator cluster results with new columns for each model tag.
     """
-<<<<<<< HEAD
     ignored = r"\s+|_"
     technology = df["technology"].str.replace(ignored, "")
     # Create a new dataframe with the same index
@@ -1196,38 +1195,17 @@
                 tech = re.sub(ignored, "", tech)
                 mask = technology.str.contains(fr"^{tech}", case=False)
                 df.loc[mask, tag_col] = tag_value
-=======
-    model_tag_cols = settings.get("model_tag_names", [])
-
-    # Create a new dataframe with the same index
-    for tag_col in model_tag_cols:
-        df[tag_col] = settings.get("default_model_tag")
-
-        try:
-            for tech, tag_value in settings.get("model_tag_values", {})[
-                tag_col
-            ].items():
-                df.loc[df["technology"].str.contains(tech), tag_col] = tag_value
->>>>>>> 177a0a4a
         except (KeyError, AttributeError) as e:
             logger.warning(f"No model tag values found for {tag_col} ({e})")
 
     # Change tags with specific regional values for a technology
     flat_regional_tags = flatten(settings.get("regional_tag_values", {}))
 
-<<<<<<< HEAD
     for tag_tuple, tag_value in flat_regional_tags.items():
         region, tag_col, tech = tag_tuple
         tech = re.sub(ignored, "", tech)
         mask = technology.str.contains(fr"^{tech}", case=False)
         df.loc[(df["region"] == region) & mask, tag_col,] = tag_value
-=======
-    # Make unit size = 1 where Commit = 0 to avoid GenX bug
-    try:
-        df.loc[df["Commit"] == 0, "Cap_size"] = 1
-    except KeyError:
-        logger.warning("No model tag 'Commit' is included in the settings file.")
->>>>>>> 177a0a4a
 
     return df
 
@@ -1767,7 +1745,6 @@
         elif isinstance(params["capex_mw_mile"], Number):
             capex_mw_mile = params["capex_mw_mile"]
         else:
-<<<<<<< HEAD
             raise TypeError(
                 f"{SETTING}.{ttype}.capex_mw_mile should be numeric or a dictionary"
                 f" of <region>: <capex>, not {params['capex_mw_mile']}"
@@ -1776,31 +1753,6 @@
         resource_df[f"{ttype}_inv_mwyr"] = investment_cost_calculator(
             resource_df[f"{ttype}_capex"], params["wacc"], params["investment_years"],
         )
-=======
-            resource_df["spur_line_capex"] = (
-                resource_df["region"].map(settings["spur_line_capex_mw_mile"])
-                * resource_df["spur_miles"]
-            )
-    elif isinstance(settings["spur_line_capex_mw_mile"], Number):
-        resource_df["spur_line_capex"] = (
-            settings["spur_line_capex_mw_mile"] * resource_df["spur_miles"]
-        )
-    else:
-        raise TypeError(
-            "The settings parameter 'spur_line_capex_mw_mile' should be a dictionary"
-            " with <region>: <capex> or a single numeric value.\n"
-            f"You provided {settings['spur_line_capex_mw_mile']}"
-        )
-
-    resource_df.loc[
-        ~(resource_df["interconnect_annuity"] > 0), "interconnect_annuity"
-    ] = investment_cost_calculator(
-        resource_df["spur_line_capex"],
-        settings["spur_line_wacc"],
-        settings["spur_line_investment_years"],
-    )
-
->>>>>>> 177a0a4a
     return resource_df
 
 
@@ -1829,7 +1781,6 @@
         combined plant and transmission investment costs. The new column
         `plant_inv_cost_mwyr` represents just the plant investment costs.
     """
-<<<<<<< HEAD
     use_total = (
         settings.get("transmission_investment_cost", {}).get("use_total", False)
         and "interconnect_annuity" in resource_df
@@ -1844,23 +1795,11 @@
         has_total = ~total.isna() & total != 0
         cost[has_total] = total[has_total]
     if cost.isna().any() or (cost == 0).any():
-=======
-
-    if "interconnect_annuity" not in resource_df.columns:
->>>>>>> 177a0a4a
         logger.warning(
             "Transmission investment costs are missing or zero for some resources"
             " and will not be included in the total investment costs."
         )
-<<<<<<< HEAD
     resource_df["Inv_cost_per_MWyr"] += cost
-=======
-    resource_df["plant_inv_cost_mwyr"] = resource_df.loc[:, "Inv_cost_per_MWyr"]
-    resource_df["Inv_cost_per_MWyr"] = (
-        resource_df["Inv_cost_per_MWyr"] + resource_df["interconnect_annuity"]
-    )
-
->>>>>>> 177a0a4a
     return resource_df
 
 
@@ -2212,13 +2151,7 @@
         logger.info("Creating technology clusters by region")
         unit_list = []
         self.cluster_list = []
-<<<<<<< HEAD
         alt_cluster_method = self.settings.get("alt_cluster_method") or {}
-=======
-        alt_cluster_method = self.settings.get("alt_cluster_method")
-        if alt_cluster_method is None:
-            alt_cluster_method = {}
->>>>>>> 177a0a4a
 
         for _, df in region_tech_grouped:
             region, tech = _
